from keopscore.binders.nvrtc.Gpu_link_compile import Gpu_link_compile
from keopscore.mapreduce.gpu.GpuAssignZero import GpuAssignZero
from keopscore.mapreduce.MapReduce import MapReduce
from keopscore.utils.code_gen_utils import (
    c_variable,
    c_array,
)


class GpuReduc1D(MapReduce, Gpu_link_compile):
    # class for generating the final C++ code, Gpu version

    AssignZero = GpuAssignZero
    force_all_local = False

    def __init__(self, *args):
        MapReduce.__init__(self, *args)
        Gpu_link_compile.__init__(self)
        self.dimy = self.varloader.dimy

    def get_code(self):
        super().get_code()

        red_formula = self.red_formula
        tagI = red_formula.tagI
        dtype = self.dtype
        varloader = self.varloader

        i = self.i
        j = self.j
        fout = self.fout
        outi = self.outi
        acc = self.acc
        arg = self.arg
        args = self.args
        sum_scheme = self.sum_scheme

        param_loc = self.param_loc
        xi = self.xi
        yjloc = c_array(
            dtype, varloader.dimy_local, f"(yj + threadIdx.x * {varloader.dimy_local})"
        )
        yjrel = c_array(dtype, varloader.dimy_local, "yjrel")
        j_call = c_variable("signed long int", "(jstart+jrel)")
        table = varloader.table(self.xi, yjrel, self.param_loc, args, i, j_call)
        jreltile = c_variable("signed long int", "(jrel + tile * blockDim.x)")

        self.code = f"""
                          
                        {self.headers}
                        
                        extern "C" __global__ void GpuConv1DOnDevice(signed long int nx, signed long int ny, {dtype} *out, {dtype} **{arg.id}) {{
    
                          // get the index of the current thread
                          signed long int i = blockIdx.x * blockDim.x + threadIdx.x;

                          // declare shared mem
                          extern __shared__ {dtype} yj[];

                          // load parameters variables from global memory to local thread memory
                          {param_loc.declare()}
                          {varloader.load_vars("p", param_loc, args)}

                          {fout.declare()}
                          {xi.declare()}
                          {acc.declare()}
                          {sum_scheme.declare_temporary_accumulator()}

                          if (i < nx) {{
                            {red_formula.InitializeReduction(acc)} // acc = 0
                            {sum_scheme.initialize_temporary_accumulator_first_init()}
                            {varloader.load_vars('i', xi, args, row_index=i)} // load xi variables from global memory to local thread memory
                          }}

                          for (signed long int jstart = 0, tile = 0; jstart < ny; jstart += blockDim.x, tile++) {{

                            // get the current column
                            signed long int j = tile * blockDim.x + threadIdx.x;

                            if (j < ny) {{ // we load yj from device global memory only if j<ny
                              {varloader.load_vars("j", yjloc, args, row_index=j)} 
                            }}
                            __syncthreads();

                            if (i < nx) {{ // we compute x1i only if needed
                              {dtype} * yjrel = yj;
                              {sum_scheme.initialize_temporary_accumulator_block_init()}
<<<<<<< HEAD
                              for (signed long int jrel = 0; (jrel < blockDim.x) && (jrel < ny - jstart); jrel++, yjrel += {varloader.dimy}) {{
                                {red_formula.formula(fout, table, i, jreltile, tagI)} // Call the function, which outputs results in fout
=======
                              for (signed long int jrel = 0; (jrel < blockDim.x) && (jrel < ny - jstart); jrel++, yjrel += {varloader.dimy_local}) {{
                                {red_formula.formula(fout, table)} // Call the function, which outputs results in fout
>>>>>>> bab8ad59
                                {sum_scheme.accumulate_result(acc, fout, jreltile)}
                              }}
                              {sum_scheme.final_operation(acc)}
                            }}
                            __syncthreads();
                          }}
                          if (i < nx) {{
                            {red_formula.FinalizeOutput(acc, outi, i)} 
                          }}

                        }}
                    """<|MERGE_RESOLUTION|>--- conflicted
+++ resolved
@@ -85,13 +85,8 @@
                             if (i < nx) {{ // we compute x1i only if needed
                               {dtype} * yjrel = yj;
                               {sum_scheme.initialize_temporary_accumulator_block_init()}
-<<<<<<< HEAD
-                              for (signed long int jrel = 0; (jrel < blockDim.x) && (jrel < ny - jstart); jrel++, yjrel += {varloader.dimy}) {{
-                                {red_formula.formula(fout, table, i, jreltile, tagI)} // Call the function, which outputs results in fout
-=======
                               for (signed long int jrel = 0; (jrel < blockDim.x) && (jrel < ny - jstart); jrel++, yjrel += {varloader.dimy_local}) {{
                                 {red_formula.formula(fout, table)} // Call the function, which outputs results in fout
->>>>>>> bab8ad59
                                 {sum_scheme.accumulate_result(acc, fout, jreltile)}
                               }}
                               {sum_scheme.final_operation(acc)}
