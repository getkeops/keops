import keopscore
from keopscore.binders.cpp.Cpu_link_compile import Cpu_link_compile

from keopscore.mapreduce.cpu.CpuAssignZero import CpuAssignZero
from keopscore.mapreduce.MapReduce import MapReduce
from keopscore.utils.code_gen_utils import (
    c_variable,
    c_array,
    c_include,
)
import keopscore


class CpuReduc_ranges(MapReduce, Cpu_link_compile):
    # class for generating the final C++ code, Cpu version

    AssignZero = CpuAssignZero
    force_all_local = True

    def __init__(self, *args):
        MapReduce.__init__(self, *args)
        Cpu_link_compile.__init__(self)
        self.dimy = self.varloader.dimy

    def get_code(self):
        super().get_code()

        i = self.i
        j = self.j
        dtype = self.dtype
        red_formula = self.red_formula
        tagI = red_formula.tagI
        fout = self.fout
        outi = self.outi
        acc = self.acc
        acctmp = self.acctmp
        arg = self.arg
        args = self.args
        nargs = len(args)

        xi = self.xi
        yj = c_array(dtype, self.varloader.dimy, "yj")
        param_loc = self.param_loc

        varloader = self.varloader

        nvarsi, nvarsj, nvarsp = (
            len(self.varloader.Varsi),
            len(self.varloader.Varsj),
            len(self.varloader.Varsp),
        )

        tagHostDevice, tagCpuGpu, tag1D2D = (
            self.tagHostDevice,
            self.tagCpuGpu,
            self.tag1D2D,
        )

        sum_scheme = self.sum_scheme

        indices_i = c_array("int", nvarsi, "indices_i")
        indices_j = c_array("int", nvarsj, "indices_j")
        indices_p = c_array("int", nvarsp, "indices_p")
        imstartx = c_variable("int", "(i-start_x)")
        jmstarty = c_variable("int", "(j-start_y)")
<<<<<<< HEAD
=======

        table_nobatchmode = varloader.table(xi, yj, param_loc, args, i, j)
        table_batchmode = varloader.table(
            xi, yj, param_loc, args, imstartx, jmstarty, indices_i, indices_j, indices_p
        )
>>>>>>> bab8ad59

        headers = ["cmath", "stdlib.h"]
        if keopscore.config.config.use_OpenMP:
            headers.append("omp.h")
        if keopscore.debug_ops_at_exec:
            headers.append("iostream")
        self.headers += c_include(*headers)

        self.code = f"""
{self.headers}

#define do_keops_checks 0
#if do_keops_checks
    #include <string>
    #include <iostream>
#endif

#if do_keops_checks
    #define Error_msg_no_cuda "[KeOps] This KeOps shared object has been compiled without cuda support: - 1) to perform computations on CPU, simply set tagHostDevice to 0 - 2) to perform computations on GPU, please recompile the formula with a working version of cuda."
    void keops_error(std::string message) {{
    	throw std::runtime_error(message);
    }}
#endif

#if do_keops_checks
void check_nargs(int nargs, int nminargs) {{
    if(nargs<nminargs) {{
        keops_error("[KeOps] : not enough input arguments");
    }}
}}
#endif

#include "include/Sizes.h"
#include "include/ranges_utils.h"
#include "include/Ranges.h"

template< typename TYPE>                 
int CpuConv_ranges_{self.gencode_filename}(signed long int nx, signed long int ny, 
                    int nbatchdims, signed long int* shapes,
                    std::vector< int > indsi, std::vector< int > indsj, std::vector< int > indsp,
                    signed long int nranges_x, signed long int nranges_y, signed long int **ranges,
                    TYPE* out, std::vector< signed long int > shapeout, TYPE **{arg.id}) {{
                        
    int sizei = indsi.size();
    int sizej = indsj.size();
    int sizep = indsp.size();
    
    // Separate and store the shapes of the "i" and "j" variables + parameters --------------
    //
    // shapes is an array of size (1+nargs)*(nbatchdims+3), which looks like:
    // [ A, .., B, M, N, D_out]  -> output
    // [ A, .., B, M, 1, D_1  ]  -> "i" variable
    // [ A, .., B, 1, N, D_2  ]  -> "j" variable
    // [ A, .., B, 1, 1, D_3  ]  -> "parameter"
    // [ A, .., 1, M, 1, D_4  ]  -> N.B.: we support broadcasting on the batch dimensions!
    // [ 1, .., 1, M, 1, D_5  ]  ->      (we'll just ask users to fill in the shapes with *explicit* ones)
            
    signed long int shapes_i[sizei * (nbatchdims + 1)], shapes_j[sizej * (nbatchdims + 1)], shapes_p[sizep * (nbatchdims + 1)];

    
    // First, we fill shapes_i with the "relevant" shapes of the "i" variables,
    // making it look like, say:
    // [ A, .., B, M]
    // [ A, .., 1, M]
    // [ A, .., A, M]
    // Then, we do the same for shapes_j, but with "N" instead of "M".
    // And finally for the parameters, with "1" instead of "M".
    fill_shapes(nbatchdims, shapes, shapes_i, shapes_j, shapes_p,  {red_formula.tagJ}, indsi, indsj, indsp);
    
    // Actual for-for loop -----------------------------------------------------

    {param_loc.declare()}
    {varloader.load_vars("p", param_loc, args)}  // If nbatchdims == 0, the parameters are fixed once and for all
    
    // Set the output to zero, as the ranges may not cover the full output -----
    {acctmp.declare()} // __TYPEACC__ acctmp[DIMRED];

    // for some reason the nx value is not correct for very special cases (like Zero reduction..)
    // so we compute the true value from the input shapeout...
    signed long int true_nx = 1;
    for (signed long int k=0; k<shapeout.size()-1; k++) {{
        true_nx *= shapeout[k];
    }}

    for (signed long int i = 0; i < true_nx; i++) {{
        {red_formula.InitializeReduction(acctmp)}
        {red_formula.FinalizeOutput(acctmp, outi, i)}
    }}
    
    // N.B.: In the following code, we assume that the x-ranges do not overlap.
    //       Otherwise, we'd have to assume that DIMRED == DIMOUT
    //       or allocate a buffer of size nx * DIMRED. This may be done in the future.
    // Cf. reduction.h: 
    //    FUN::tagJ = 1 for a reduction over j, result indexed by i
    //    FUN::tagJ = 0 for a reduction over i, result indexed by j

    signed long int nranges = {red_formula.tagJ} ? nranges_x : nranges_y;
    signed long int* ranges_x = {red_formula.tagJ} ? ranges[0] : ranges[3];
    signed long int* slices_x = {red_formula.tagJ} ? ranges[1] : ranges[4];
    signed long int* ranges_y = {red_formula.tagJ} ? ranges[2] : ranges[5];

    signed long int indices_i[sizei], indices_j[sizej], indices_p[sizep];  // Buffers for the "broadcasted indices"
    for (signed long int k = 0; k < sizei; k++) {{ indices_i[k] = 0; }}  // Fill the "offsets" with zeroes,
    for (signed long int k = 0; k < sizej; k++) {{ indices_j[k] = 0; }}  // the default value when nbatchdims == 0.
    for (signed long int k = 0; k < sizep; k++) {{ indices_p[k] = 0; }}
    
    
    for (signed long int range_index = 0; range_index < nranges; range_index++) {{
        signed long int start_x = ranges_x[2 * range_index];
        signed long int end_x = ranges_x[2 * range_index + 1];
        signed long int start_slice = (range_index < 1) ? 0 : slices_x[range_index - 1];
        signed long int end_slice = slices_x[range_index];

        // If needed, compute the "true" start indices of the range, turning
        // the "abstract" index start_x into an array of actual "pointers/offsets" stored in indices_i:
        if (nbatchdims > 0) {{
            vect_broadcast_index(start_x, nbatchdims, sizei, shapes, shapes_i, indices_i);
            // And for the parameters, too:
            vect_broadcast_index(range_index, nbatchdims, sizep, shapes, shapes_p, indices_p);
            {varloader.load_vars("p", param_loc, args, offsets=indices_p)}  // Load the paramaters, once per tile
        }}
    
        #pragma omp parallel for   
        for (signed long int i = start_x; i < end_x; i++) {{
            {xi.declare()}
            {yj.declare()}
            {fout.declare()}
            {acc.declare()}
            {sum_scheme.declare_temporary_accumulator()}
            if (nbatchdims == 0) {{
                {varloader.load_vars("i", xi, args, row_index=i)}
            }} else {{
                {varloader.load_vars("i", xi, args, row_index=imstartx, offsets=indices_i)}
            }}
            {red_formula.InitializeReduction(acc)}
            {sum_scheme.initialize_temporary_accumulator()}
            for (signed long int slice = start_slice; slice < end_slice; slice++) {{
                 signed long int start_y = ranges_y[2 * slice];
                 signed long int end_y = ranges_y[2 * slice + 1];

                // If needed, compute the "true" start indices of the range, turning
                // the "abstract" index start_y into an array of actual "pointers/offsets" stored in indices_j:
                if (nbatchdims > 0) {{
                    vect_broadcast_index(start_y, nbatchdims, sizej, shapes, shapes_j, indices_j);
                }}
                if (nbatchdims == 0) {{
                    for (signed long int j = start_y; j < end_y; j++) {{
                        {varloader.load_vars("j", yj, args, row_index=j)}
<<<<<<< HEAD
                        {red_formula.formula(fout,table,i,j,tagI)}
=======
                        {red_formula.formula(fout,table_nobatchmode)}
>>>>>>> bab8ad59
                        {sum_scheme.accumulate_result(acc, fout, j)}
                    }}
                }} else {{
                    for (signed long int j = start_y; j < end_y; j++) {{
                        {varloader.load_vars("j", yj, args, row_index=jmstarty, offsets=indices_j)}
<<<<<<< HEAD
                        {red_formula.formula(fout,table,imstartx,jmstarty,tagI)}
=======
                        {red_formula.formula(fout,table_batchmode)}
>>>>>>> bab8ad59
                        {sum_scheme.accumulate_result(acc, fout, jmstarty)}
                    }}
                }}
            }}
            {sum_scheme.final_operation(acc)}
            {red_formula.FinalizeOutput(acc, outi, i)}
        }}
    }}
    return 0;
}}
                    """

        self.code += f"""    
 
#include "stdarg.h"
#include <vector>

template < typename TYPE >
int launch_keops_{self.gencode_filename}(signed long int nx, signed long int ny, 
                                         int tagI, int use_half, signed long int dimred,
                                         int use_chunk_mode,
                                         std::vector< int > indsi, std::vector< int > indsj, std::vector< int > indsp,
                                         signed long int dimout,
                                         std::vector< signed long int > dimsx, std::vector< signed long int > dimsy, std::vector< signed long int > dimsp,
                                         signed long int **ranges, 
                                         TYPE *out, std::vector< signed long int > shapeout, int nargs, TYPE** arg,
                                         std::vector<std::vector< signed long int >> argshape) {{
    
    Sizes< TYPE > SS (nargs, arg, argshape, nx, ny,tagI, use_half,
                      dimout,
                      indsi, indsj, indsp,
                      dimsx, dimsy, dimsp
                      );
    
    if (use_half)
      SS.switch_to_half2_indexing();

    Ranges < TYPE > RR(SS, ranges);
    
    nx = SS.nx;
    ny = SS.ny;
    
    if (tagI==1) {{
        signed long int tmp = ny;
        ny = nx;
        nx = tmp;
    
        std::vector< int > tmp_v_ind;
        
        tmp_v_ind = indsj;
        indsj = indsi;
        indsi = tmp_v_ind;

        std::vector< signed long int > tmp_v_dim;

        tmp_v_dim = dimsy;
        dimsy = dimsx;
        dimsx = tmp_v_dim;
    }}
    
    return CpuConv_ranges_{self.gencode_filename}< TYPE> (nx, ny, SS.nbatchdims, SS.shapes,
                                                          indsi, indsj, indsp,
                                                          RR.nranges_x, RR.nranges_y, RR.castedranges,
                                                          out, shapeout, arg);
}}

template < typename TYPE >
int launch_keops_cpu_{self.gencode_filename}(signed long int dimY,
                                             signed long int nx,
                                             signed long int ny,
                                             int tagI,
                                             int tagZero,
                                             int use_half,
                                             signed long int dimred,
                                             int use_chunk_mode,
                                             std::vector< int > indsi, std::vector< int > indsj, std::vector< int > indsp,
                                             signed long int dimout,
                                             std::vector< signed long int > dimsx, std::vector< signed long int > dimsy, std::vector< signed long int > dimsp,
                                             signed long int **ranges,
                                             std::vector< signed long int > shapeout, TYPE *out,
                                             TYPE **arg,
                                             std::vector< std::vector< signed long int > > argshape) {{
    

    
    return launch_keops_{self.gencode_filename}< TYPE >(nx,
                                                        ny,
                                                        tagI,
                                                        use_half,
                                                        dimred,
                                                        use_chunk_mode,
                                                        indsi, indsj, indsp,
                                                        dimout,
                                                        dimsx, dimsy, dimsp,
                                                        ranges,
                                                        out, 
                                                        shapeout,
                                                        argshape.size(), 
                                                        arg, 
                                                        argshape);
}}
                        
                """<|MERGE_RESOLUTION|>--- conflicted
+++ resolved
@@ -63,14 +63,11 @@
         indices_p = c_array("int", nvarsp, "indices_p")
         imstartx = c_variable("int", "(i-start_x)")
         jmstarty = c_variable("int", "(j-start_y)")
-<<<<<<< HEAD
-=======
 
         table_nobatchmode = varloader.table(xi, yj, param_loc, args, i, j)
         table_batchmode = varloader.table(
             xi, yj, param_loc, args, imstartx, jmstarty, indices_i, indices_j, indices_p
         )
->>>>>>> bab8ad59
 
         headers = ["cmath", "stdlib.h"]
         if keopscore.config.config.use_OpenMP:
@@ -219,21 +216,13 @@
                 if (nbatchdims == 0) {{
                     for (signed long int j = start_y; j < end_y; j++) {{
                         {varloader.load_vars("j", yj, args, row_index=j)}
-<<<<<<< HEAD
-                        {red_formula.formula(fout,table,i,j,tagI)}
-=======
                         {red_formula.formula(fout,table_nobatchmode)}
->>>>>>> bab8ad59
                         {sum_scheme.accumulate_result(acc, fout, j)}
                     }}
                 }} else {{
                     for (signed long int j = start_y; j < end_y; j++) {{
                         {varloader.load_vars("j", yj, args, row_index=jmstarty, offsets=indices_j)}
-<<<<<<< HEAD
-                        {red_formula.formula(fout,table,imstartx,jmstarty,tagI)}
-=======
                         {red_formula.formula(fout,table_batchmode)}
->>>>>>> bab8ad59
                         {sum_scheme.accumulate_result(acc, fout, jmstarty)}
                     }}
                 }}
