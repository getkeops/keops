from keopscore.formulas.Operation import Operation
from keopscore.utils.code_gen_utils import use_pragma_unroll

####################################
######  Tensor Dot Product     #####
####################################


def prod(x):
    # product of all elements in list of integers
    res = 1
    for item in x:
        res *= item
    return res


def select(x, ind):
    # indexing of list via list of integers
    return [x[i] for i in ind]


def delete(x, ind):
    # delete items given by indices in list
    n = len(x)
    indkeep = list(set(range(n)) - set(ind))
    indkeep.sort()
    return select(x, indkeep)


def cumprod_array(x):
    # special cumulative product
    if len(x) == 0:
        return x
    else:

        def cumprod(x):
            res = x.copy()
            for i in range(1, len(x)):
                res[i] *= res[i - 1]
            return res

        return cumprod(x[1:][::-1])[::-1] + [1]


def permutation(perm, arr):
    if perm is None:
        return arr
    else:
        tmp = sorted(range(len(perm)), key=perm.__getitem__)
        return select(arr, tmp)


class TensorDot(Operation):
    string_id = "TensorDot"
    linearity_type = "one"

<<<<<<< HEAD
    def __init__(self, fa, fb, dimsfa, dimsfb, contfa, contfb, permute=None):
=======
    def __init__(
        self,
        fa,
        fb,
        dimsfa=None,
        dimsfb=None,
        contfa=None,
        contfb=None,
        permute=None,
        params=None,
    ):
        # N.B. init via params keyword is used for compatibility with base class.
        if dimsfa is None:
            # here we assume dimsfb, contfa, contfb, permute are also None, and
            # that params is a tuple containing all arguments
            dimsfa, dimsfb, contfa, contfb, permute = params

>>>>>>> da01a564
        dimsfa = list(dimsfa)
        dimsfb = list(dimsfb)
        contfa = list(contfa)
        contfb = list(contfb)

        assert select(dimsfb, contfb) == select(dimsfa, contfa)

        assert fa.dim == prod(dimsfa)
        assert fb.dim == prod(dimsfb)

        super().__init__(fa, fb, params=(dimsfa, dimsfb, contfa, contfb, permute))

        self.dimfa = dimsfa
        self.dimfb = dimsfb
        self.contdims = select(dimsfa, contfa)

        self.indices_keepdim_a = delete(list(range(len(dimsfa))), contfa)
        self.keepdims_a = delete(dimsfa, contfa)
        self.contdims_a = select(dimsfa, contfa)
        self.list_strides_dimsfa = cumprod_array(dimsfa)

        self.indices_keepdim_b = delete(list(range(len(dimsfb))), contfb)
        self.keepdims_b = delete(dimsfb, contfb)
        self.contdims_b = select(dimsfb, contfb)
        self.list_strides_dimsfb = cumprod_array(dimsfb)

        self.keepdims = self.keepdims_a + self.keepdims_b
        self.list_strides_keepdim = cumprod_array(permutation(permute, self.keepdims))

        self.dim = fa.dim * fb.dim
        self.dim = int(self.dim / prod(self.contdims) ** 2) if len(contfa) else self.dim

        if permute is None:
            permute = list(range(len(self.keepdims)))
        else:
            assert permutation(permute, permute) == list(range(len(self.keepdims)))

        self.permute = permute

        # loop
        self.loopdim = self.keepdims + self.contdims_a
        self.dimloop = prod(self.loopdim)
        self.number_of_dimloop = len(dimsfa) + len(dimsfb) - len(contfa)

        self.ala = list(range(len(self.keepdims_a))) + list(
            range(len(self.keepdims), self.number_of_dimloop)
        )

        self.ali = self.indices_keepdim_a + contfa
        self.list_indices_a_intot = permutation(self.ali, self.ala)

        self.bla = list(range(len(self.keepdims_a), len(self.keepdims))) + list(
            range(len(self.keepdims), self.number_of_dimloop)
        )

        self.bli = self.indices_keepdim_b + contfb
        self.list_indices_b_intot = permutation(self.bli, self.bla)

        # Gradient
        self.dimfa_grad = permutation(permute, self.keepdims)

        self.list_indices_keepdim_a_inout = list(range(0, len(self.keepdims_a)))
        self.reordered_contfa = permutation(contfb, contfa)
        self.reordered_keepdim_a = permutation(
            select(permute, self.list_indices_keepdim_a_inout), self.indices_keepdim_a
        )
        self.moveaxis_a = self.reordered_keepdim_a + self.reordered_contfa

        self.list_indices_keepdim_b_inout = list(
            range(len(self.keepdims_a), len(self.keepdims))
        )
        self.reordered_contfb = permutation(contfa, contfb)
        self.reordered_keepdim_b = permutation(
            select(permute, self.list_indices_keepdim_b_inout), self.indices_keepdim_b
        )
        self.moveaxis_b = self.reordered_keepdim_b + self.reordered_contfb

        self.contfa_grad = select(permute, self.list_indices_keepdim_b_inout)
        self.contfb_grad = select(permute, self.list_indices_keepdim_a_inout)

    def Op(self, out, table, arg0, arg1):
        # returns the atomic piece of c++ code to evaluate the function on arg and return
        # the result in out

        str_code = ""

        for i in range(len(self.loopdim)):
            str_code += (
                f"for(int TD_var_{chr(70 + i)}=0; TD_var_{chr(70 + i)}<{self.loopdim[i]}; ++TD_var_{chr(70 + i)})"
                + "{\n"
                + i * "    "
            )

        list_indices_keepdim = permutation(self.permute, range(len(self.keepdims)))
        str_out_indices = "0 +"
        for i, v in enumerate(list_indices_keepdim):
            str_out_indices += (
                f"TD_var_{chr(70 + v)} * {self.list_strides_keepdim[i]} + "
            )

        str_a_indices = "0 +"
        for i, v in enumerate(self.list_indices_a_intot):
            str_a_indices += f"TD_var_{chr(70 + v)} * {self.list_strides_dimsfa[i]} + "

        str_b_indices = "0 +"
        for i, v in enumerate(self.list_indices_b_intot):
            str_b_indices += f"TD_var_{chr(70 + v)} * {self.list_strides_dimsfb[i]} + "

        str_code += (
            len(self.loopdim) * "    "
            + f"{out.id}[{str_out_indices[:-2]}] += {arg0.id}[{str_a_indices[:-2]}] * {arg1.id}[{str_b_indices[:-2]}];\n"
        )

        str_code += len(self.loopdim) * "}\n"

        return f"""
                    #if C_CONTIGUOUS     // row major
                        {use_pragma_unroll()}
                        for (int i = 0; i < {out.dim}; i++)
                            {out.id}[i] = ({out.dtype})(0.0f);
                        
                        {use_pragma_unroll()}                       
                        {str_code}
                    #else               // column major
                        
                    #endif
                """

    def DiffT(self, v, gradin):
        f = self.children[0]
        g = self.children[1]
        return f.DiffT(
            v,
            TensorDot(
                gradin,
                g,
                self.dimfa_grad,
                self.dimfb,
                self.contfa_grad,
                self.indices_keepdim_b,
                self.moveaxis_a,
            ),
        ) + g.DiffT(
            v,
            TensorDot(
                gradin,
                f,
                self.dimfa_grad,
                self.dimfa,
                self.contfb_grad,
                self.indices_keepdim_a,
                self.moveaxis_b,
            ),
        )<|MERGE_RESOLUTION|>--- conflicted
+++ resolved
@@ -54,9 +54,6 @@
     string_id = "TensorDot"
     linearity_type = "one"
 
-<<<<<<< HEAD
-    def __init__(self, fa, fb, dimsfa, dimsfb, contfa, contfb, permute=None):
-=======
     def __init__(
         self,
         fa,
@@ -74,7 +71,6 @@
             # that params is a tuple containing all arguments
             dimsfa, dimsfb, contfa, contfb, permute = params
 
->>>>>>> da01a564
         dimsfa = list(dimsfa)
         dimsfb = list(dimsfb)
         contfa = list(contfa)
