from keopscore.utils.code_gen_utils import cast_to, c_variable
from keopscore.formulas.Operation import Operation
from keopscore.formulas.variables.Zero import Zero


class IntCst_Impl(Operation):
    # constant integer "operation"
    string_id = "IntCst"
    print_spec = "", "pre", 0

<<<<<<< HEAD
    def __init__(self, val):
        super().__init__(params=(val,))
        self.val = val
        self.dim = 1
=======
    def __init__(self, val=None, params=None):
        # N.B. init via params keyword is used for compatibility with base class.
        if val is None:
            # here params should be a tuple containing one single integer
            (val,) = params
        super().__init__(params=(val,))
        self.val = val
        self.dim = 1

    # custom __eq__ method
    def __eq__(self, other):
        return type(self) == type(other) and self.val == other.val
>>>>>>> da01a564

    def Op(self, out, table):
        float_val = c_variable("float", f"(float){self.val}")
        return f"*{out.id} = {cast_to(out.dtype, float_val)};\n"

    def DiffT(self, v, gradin):
        return Zero(v.dim)


# N.B. The following separate function should theoretically be implemented
# as a __new__ method of the previous class, but this can generate infinite recursion problems
def IntCst(arg):
    if arg == 0:
        return Zero(1)
    else:
        return IntCst_Impl(arg)<|MERGE_RESOLUTION|>--- conflicted
+++ resolved
@@ -8,12 +8,6 @@
     string_id = "IntCst"
     print_spec = "", "pre", 0
 
-<<<<<<< HEAD
-    def __init__(self, val):
-        super().__init__(params=(val,))
-        self.val = val
-        self.dim = 1
-=======
     def __init__(self, val=None, params=None):
         # N.B. init via params keyword is used for compatibility with base class.
         if val is None:
@@ -22,11 +16,6 @@
         super().__init__(params=(val,))
         self.val = val
         self.dim = 1
-
-    # custom __eq__ method
-    def __eq__(self, other):
-        return type(self) == type(other) and self.val == other.val
->>>>>>> da01a564
 
     def Op(self, out, table):
         float_val = c_variable("float", f"(float){self.val}")
