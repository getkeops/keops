--- conflicted
+++ resolved
@@ -7,20 +7,15 @@
 
     string_id = "Zero"
 
-<<<<<<< HEAD
     def is_linear(self, v):
         return True
 
-    def __init__(self, dim):
-        super().__init__()
-=======
     def __init__(self, dim=None, params=None):
         # N.B. init via params keyword is used for compatibility with base class.
         if dim is None:
             # here params should be a tuple containing one single integer
             (dim,) = params
         super().__init__(params=(dim,))
->>>>>>> da01a564
         self.dim = dim
 
     # custom __eq__ method
