// nvcc -shared -Xcompiler -fPIC -lnvrtc -lcuda keops_nvrtc.cu -o keops_nvrtc.so
// g++ --verbose -L/opt/cuda/lib64 -L/opt/cuda/targets/x86_64-linux/lib/ -I/opt/cuda/targets/x86_64-linux/include/ -I../../include -shared -fPIC -lcuda -lnvrtc -fpermissive -DMAXIDGPU=0 -DMAXTHREADSPERBLOCK0=1024 -DSHAREDMEMPERBLOCK0=49152 -DnvrtcGetTARGET=nvrtcGetCUBIN -DnvrtcGetTARGETSize=nvrtcGetCUBINSize -DARCHTAG=\"sm\" keops_nvrtc.cpp -o keops_nvrtc.so
// g++ -std=c++11  -shared -fPIC -O3 -fpermissive -L /usr/lib -L /opt/cuda/lib64 -lcuda -lnvrtc -DnvrtcGetTARGET=nvrtcGetCUBIN -DnvrtcGetTARGETSize=nvrtcGetCUBINSize -DARCHTAG=\"sm\"  -I/home/bcharlier/projets/keops/keops/keops/include -I/opt/cuda/include -I/usr/include/python3.10/ -DMAXIDGPU=0 -DMAXTHREADSPERBLOCK0=1024 -DSHAREDMEMPERBLOCK0=49152  /home/bcharlier/projets/keops/keops/keops/binders/nvrtc/keops_nvrtc.cpp -o keops_nvrtc.cpython-310-x86_64-linux-gnu.so

#include <nvrtc.h>
#include <cuda.h>
#include <stdio.h>
#include <iostream>
#include <fstream>
#include <sstream>
#include <stdarg.h>
#include <string.h>
#include <vector>
//#include <ctime>

#define C_CONTIGUOUS 1
#define USE_HALF 0

#include "include/Sizes.h"
#include "include/Ranges.h"
#include "include/utils_pe.h"
#include "include/ranges_utils.h"


#include "include/CudaSizes.h"
#include <cuda_fp16.h>


extern "C" int Compile(const char *target_file_name, const char *cu_code, int use_half, int use_fast_math,
                        int device_id, const char *cuda_include_path) {

    nvrtcProgram prog;

    int numHeaders;
    const char *header_names[2];
    const char *header_sources[2];

    std::ostringstream cuda_fp16_h_path, cuda_fp16_hpp_path;
    cuda_fp16_h_path << cuda_include_path << "cuda_fp16.h" ;
    cuda_fp16_hpp_path << cuda_include_path << "cuda_fp16.hpp" ;

    if (use_half) {
        numHeaders = 2;
        header_names[0] = "cuda_fp16.h";
        header_sources[0] = read_text_file(cuda_fp16_h_path.str().c_str());

        header_names[1] = "cuda_fp16.hpp";
        header_sources[1] = read_text_file(cuda_fp16_hpp_path.str().c_str());

    } else {
        numHeaders = 0;
    }

    // Get device id from Driver API
    CUdevice cuDevice;
    CUDA_SAFE_CALL(cuDeviceGet(&cuDevice, device_id));

    // Get Compute Capability from Driver API
    int deviceProp_major, deviceProp_minor;
    CUDA_SAFE_CALL(cuDeviceGetAttribute(&deviceProp_major, CU_DEVICE_ATTRIBUTE_COMPUTE_CAPABILITY_MAJOR, cuDevice));
    CUDA_SAFE_CALL(cuDeviceGetAttribute(&deviceProp_minor, CU_DEVICE_ATTRIBUTE_COMPUTE_CAPABILITY_MINOR, cuDevice));

    std::ostringstream arch_flag;
    arch_flag << "-arch=" << ARCHTAG << "_" << deviceProp_major << deviceProp_minor;

    char *arch_flag_char = new char[arch_flag.str().length()];
    arch_flag_char = strdup(arch_flag.str().c_str());
<<<<<<< HEAD
=======
    const char *opts[] = {arch_flag_char, "-use_fast_math"};
    
>>>>>>> 177308f6

    NVRTC_SAFE_CALL(nvrtcCreateProgram(&prog,         // prog
                                       cu_code,         // buffer
                                       NULL,            // name
                                       numHeaders,      // numHeaders
                                       header_sources,  // headers
                                       header_names     // includeNames
                                      ));

    nvrtcResult compileResult;
    if (use_fast_math) {
        const char *opts[] = {arch_flag_char, "-use_fast_math"};
        compileResult = nvrtcCompileProgram(prog,     // prog
                                2,              // numOptions
                                opts);          // options
    } else {
        const char *opts[] = {arch_flag_char};
        compileResult = nvrtcCompileProgram(prog,     // prog
                                1,              // numOptions
                                opts);          // options
    }
    

    // following "if" block is when there is a mismatch between
    // the device compute capability and the cuda libs versions : typically
    // when the device is more recent than the lib, the -arch flag may fail to compile.
    if (compileResult == NVRTC_ERROR_INVALID_OPTION) {
        const char *new_opts[] = {"-use_fast_math"};
        compileResult = nvrtcCompileProgram(prog,     // prog
                                1,              // numOptions
                                new_opts);          // options
    }

    if (compileResult != NVRTC_SUCCESS) {
        std::cout << "[KeOps] Error when compiling formula (error in nvrtcCompileProgram)." << std::endl;
        throw std::runtime_error("[KeOps] Error when compiling formula (error in nvrtcCompileProgram).");
    }

    delete[] arch_flag_char;

    // Obtain PTX or CUBIN from the program.
    size_t targetSize;
    NVRTC_SAFE_CALL(nvrtcGetTARGETSize(prog, &targetSize));

    char *target = new char[targetSize];
    NVRTC_SAFE_CALL(nvrtcGetTARGET(prog, target));

    // Destroy the program.
    NVRTC_SAFE_CALL(nvrtcDestroyProgram(&prog));

    // write PTX code to file

    std::ofstream wf(target_file_name, std::ofstream::binary);
    wf.write((char*)&targetSize, sizeof(size_t));
    wf.write(target, targetSize);
    wf.close();

    delete[] target;

    return 0;
}<|MERGE_RESOLUTION|>--- conflicted
+++ resolved
@@ -65,11 +65,6 @@
 
     char *arch_flag_char = new char[arch_flag.str().length()];
     arch_flag_char = strdup(arch_flag.str().c_str());
-<<<<<<< HEAD
-=======
-    const char *opts[] = {arch_flag_char, "-use_fast_math"};
-    
->>>>>>> 177308f6
 
     NVRTC_SAFE_CALL(nvrtcCreateProgram(&prog,         // prog
                                        cu_code,         // buffer
