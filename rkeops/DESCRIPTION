--- conflicted
+++ resolved
@@ -27,10 +27,7 @@
 Imports: 
     checkmate,
     future,
-<<<<<<< HEAD
-=======
     Rdpack,
->>>>>>> e91bcf8a
     reticulate,
     RhpcBLASctl,
     stringi,
@@ -42,11 +39,6 @@
     rmarkdown,
     testthat (>= 3.0.0),
     withr
-<<<<<<< HEAD
-Config/reticulate: list(list(package = "pykeops"))
-Config/testthat/edition: 3
-Date/Publication: 2023/03/15
-=======
 VignetteBuilder: 
     knitr
 RdMacros: 
@@ -54,7 +46,6 @@
 Config/reticulate: list(list(package = "pykeops"))
 Config/testthat/edition: 3
 Date/Publication: 2023/03/31
->>>>>>> e91bcf8a
 Encoding: UTF-8
 LazyData: true
 Roxygen: list(markdown = TRUE)
