--- conflicted
+++ resolved
@@ -70,12 +70,6 @@
 #' 
 #' @importFrom checkmate assert_string assert_count
 #' @importFrom stringi stri_rand_strings
-<<<<<<< HEAD
-#'
-#' @examples
-#' random_varname(prefix = "test", len = 10)
-=======
->>>>>>> e91bcf8a
 random_varname <- function(prefix = "", len = 5) {
     checkmate::assert_string(prefix)
     checkmate::assert_count(len)
