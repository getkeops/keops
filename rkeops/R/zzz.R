.onAttach <- function(libname, pkgname) {
    # startup message
    packageStartupMessage(
        paste(
            "\nYou are using rkeops version", packageVersion("rkeops"), "\n"
        )
    )
}

# global reference to pykeops (will be initialized in .onLoad)
pykeops <- NULL

.onLoad <- function(libname, pkgname) {
    # check os
<<<<<<< HEAD
    rkeops:::check_os(onLoad=TRUE)
=======
    check_os(onLoad=TRUE)
>>>>>>> e91bcf8a
    # use superassignment to update global reference to pykeops
    pykeops <<- reticulate::import("pykeops", delay_load = TRUE)
    # set up rkeops global options
    set_rkeops_options()
}<|MERGE_RESOLUTION|>--- conflicted
+++ resolved
@@ -12,11 +12,7 @@
 
 .onLoad <- function(libname, pkgname) {
     # check os
-<<<<<<< HEAD
-    rkeops:::check_os(onLoad=TRUE)
-=======
     check_os(onLoad=TRUE)
->>>>>>> e91bcf8a
     # use superassignment to update global reference to pykeops
     pykeops <<- reticulate::import("pykeops", delay_load = TRUE)
     # set up rkeops global options
