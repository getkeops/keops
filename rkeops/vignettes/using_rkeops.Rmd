---
title: "Using RKeOps"
output:
  rmarkdown::html_vignette:
    toc: true
  pdf_document:
    toc: true
    number_sections: yes
author: ""
date: "`r Sys.Date()`"
vignette: >
  %\VignetteEncoding{UTF-8}
  %\VignetteIndexEntry{RKeOps: R bindings for KeOps}
  %\VignetteEngine{knitr::rmarkdown}
---

```{r, include = FALSE}
knitr::opts_chunk$set(
  collapse = TRUE,
  progress = TRUE,
  warning = FALSE
)
```

RKeOps is a R front-end for the KeOps C++/Cuda library. It provides standard functions that can be used in any R code.<br><br>

Thanks to RKeOps, you can use **GPU computing directly inside R** without the cost of developing a specific CUDA implementation of your custom mathematical operators.

# Installing RKeOps

## Requirements

* R (tested with R >= 3.5)
* Cmake (>=3.10)
* C++ compiler (g++ >=7 or clang) for CPU computing or CUDA compiler (nvcc >=10) and CUDA libs for GPU computing

**Disclaimer:** KeOps (including RKeOps) is not functional on Windows, it was only tested on Linux and MacOS.

## Install from CRAN

> **Note:** RKeOps is avaible on CRAN but only for UNIX environment (GNU/Linux and MacOS) and not for Windows.

```{r install, eval=FALSE}
install.packages("rkeops")
```

## Install from Github sources

> !! In most recent version of devtools, the `args` argument is not available anymore and it is not possible to use `devtools::install_git`. Please check next section to install from sources.

* Install directly from Github (requires `git`)
```{r install_github, eval=FALSE}
devtools::install_git("https://github.com/getkeops/keops",
                      subdir = "rkeops",
                      args="--recursive")
# not possible to use `devtools::intall_github()` because of the required submodule
```

## Get sources and install from local repository

* Get KeOps sources (bash command)
```bash
git clone --recurse-submodules="keops/lib/sequences" https://github.com/getkeops/keops
# or
git clone https://github.com/getkeops/keops
cd keops
git submodule update --init -- keops/lib/sequences
# other submodules are not necessary for RKeOps
```

* Install from local source in R (assuming you are in the `keops` directory)
```{r install_src, eval=FALSE}
devtools::install("rkeops")
```

---

# How to use RKeOps

Load RKeOps in R:
```{r setup}
library(rkeops)
```

RKeOps allows to define and compile new operators that run computations on GPU.

## Example

```{r full_example, eval=FALSE}
# implementation of a convolution with a Gaussian kernel
formula = "Sum_Reduction(Exp(-s * SqNorm2(x - y)) * b, 0)"
# input arguments
args = c("x = Vi(3)",      # vector indexed by i (of dim 3)
         "y = Vj(3)",      # vector indexed by j (of dim 3)
         "b = Vj(6)",      # vector indexed by j (of dim 6)
         "s = Pm(1)")      # parameter (scalar)
# compilation
op <- keops_kernel(formula, args)
# data and parameter values
nx <- 100
ny <- 150
X <- matrix(runif(nx*3), nrow=nx)   # matrix 100 x 3
Y <- matrix(runif(ny*3), nrow=ny)   # matrix 150 x 3
B <- matrix(runif(ny*6), nrow=ny)   # matrix 150 x 6
s <- 0.2

# to run computation on CPU (default mode)
use_cpu()
# to run computations on GPU (to be used only if relevant)
use_gpu()

# computation (order of the input arguments should be similar to `args`)
res <- op(list(X, Y, B, s))
```

The different elements (formula, arguments, compilation, computation) in the previous example will be detailed in the next sections.

## Formula

To use RKeOps and define new operators, you need to write the corresponding _formula_ which is a text string defining a composition of mathematical operations. It should be characterized by two elements:

1. a composition of generic functions applied to some input matrices, whose one of their dimensions is either indexed by $i=1,...,M$ or $j=1,...,N$

2. a reduction over indexes $i=1,...,M$ (row-wise) or $j=1,...,N$ (column-wise) of the $M \times N$ matrix whose entries are defined by 1.

<<<<<<< HEAD
RKeOps implements a wide range of mathematical operators and reduction: please refer to
=======
RKeOps implements a wide range of mathematical operators and reduction: please refers to
>>>>>>> f758f1c0
<https://www.kernel-operations.io/keops/api/math-operations.html> for more details.<br><br>

**Example:** We want to implement the following kernel-based reduction (convolution with a Gaussian kernel): $$\sum_{j=1}^{N} \exp\Big(-\sigma || \mathbf x_i - \mathbf y_j ||_2^{\,2}\Big)\,\mathbf b_j$$
with

* parameter: $\sigma\in\mathbb R$<br>

* $i$-indexed variables $[\mathbf x_i]_{i=1,...,M} \in\mathbb R^{M\times 3}$<br>

* $j$-indexed variables $[\mathbf y_j]_{j=1,...,N} \in\mathbb R^{N\times 3}$ and $[\mathbf b_j]_{j=1,...,N} \in\mathbb R^{N\times 6}$<br><br>

In R, we can define the corresponding KeOps formula as a simple **text string**:
```{r formula, eval=FALSE}
formula = "Sum_Reduction(Exp(-s * SqNorm2(x - y)) * b, 0)"
```
* `SqNorm2` = squared $\ell_2$ norm
* `Exp` = exponential
* `Sum_reduction(..., 0)` = sum reduction over the dimension 0 i.e. sum on the $j$'s (1 to sum over the $i$'s)<br>

## Arguments

The formula describing your computation can take several input arguments: variables and parameters. The input variables will generally corresponds to rows or columns of your data matrices, you need to be cautious with their dimensions.

### Input matrix

You can use two type of input matrices with RKeOps:<br>

* ones whose rows (or columns) are indexed by $i=1,...,M$ such as $\mathbf X = [x_{ik}]_{M \times D}$<br>

* others whose rows (or columns) are indexed by $j=1,...,N$ such as $\mathbf Y = [y_{ik'}]_{N \times D'}$<br><br>

The dimensions over indexes $i$ or $j$ are called the **outer dimensions** (i.e. $M$ or $N$). The other dimensions (i.e. $D$ or $D'$) are called the **inner dimensions**. These terms refer to the contiguity of the data in memory:<br>

* **Outer dimensions** $M$ and $N$ (over indexes $i$ and $j$ respectively) can be **very large**, even too large for GPU memory.<br>

* **Inner dimensions** $D$ and $D'$ should be **small** enough to fit in GPU memory, in particular to ensure data colocality and avoid useless memory transfers. Corresponding columns (or rows) should be contiguous in memory (this point is handled for you in RKeOps, see this [section](#data-storage-orientation)).<br>

> **Note 1:** The outer dimension can correspond to the rows or the columns of the input matrices (and vice-versa for the inner dimension). The optimal orientation of input matrices is discussed in this [section](#data-storage-orientation) .

> **Note 2:** All matrices indexed by $i$ should have the same outer dimension $M$ over $i$, same for all matrices indexed by $j$ (outer dimension $N$). Only the inner dimensions $D$ and $D'$ should be known for the compilation of your operators. The respective outer dimensions $M$ and $N$ are set at runtime (and can change from one run to another).<br>

### Notations

Input arguments of the formula are defined by using keywords, they can be of different types:

| keyword | meaning                 |
|:--------|:------------------------|
| `Vi`    | variable indexed by `i` |
| `Vj`    | variable indexed by `j` |
| `Pm`    | parameter               |

You should provide a vector of text string specifying the name and the type of all arguments in your formula.

Each keyword takes as parameter the inner dimension of the corresponding object. For instance, to define an input variable indexed by $i$ corresponding to a $D$-dimensional vector, you can use `"Vi(D)"`, same for a $D$-dimensional variable indexed by $j$ being `"Vj(D)"` or a $D$-dimensional parameter `"Pm(D)"`.<br><br>

The vector of arguments should be
```{r template_args, eval=FALSE}
args = c("<name1>=<type1>(dim1)", "<name2>=<type2>(dim2)", "<nameX>=<typeX>(dimX)")
```
where

* `<nameX>` is the name
* `<type1>` is the type (among `Vi`, `Vj` or `Pm`)
* `<dimX>` is the **inner dimension**

of the `X`$^\text{th}$ variable in the formula.<br><br>

> **Important:** The names should correspond to the ones used in the formula. The input parameter order will be the one used when calling the compiled operator.

**Example:** We define the corresponding arguments of the previous [formula](#formula), i.e. parameters or variables indexed by $i$ or $j$ with their corresponding inner dimensions:
```{r args, eval=FALSE}
args = c("x = Vi(3)",      # vector indexed by i (of dim 3)
         "y = Vj(3)",      # vector indexed by j (of dim 3)
         "b = Vj(6)",      # vector indexed by j (of dim 6)
         "s = Pm(1)")      # parameter (scalar)
```



## Creating a new operator

By using the function `keops_kernel`, based on the formula and its arguments that we previously defined, we can compile and load into R the corresponding operator:
```{r compile, eval=FALSE}
# compilation
op <- keops_kernel(formula, args)
```

Calling `keops_kernel(formula, args)` returns a function that can be later used to run computations on your data with your value of parameters. You should only be cautious with the similarity of each argument inner dimension.<br><br>

The returned function (here `op`) expects a list of input values in the order specified in the vector `args`.

The result of compilation (shared library file) is stored on the system and will be reused when calling again the function `keops_kernel` on the same formula with the same arguments and the same conditions (e.g. precision), to avoid useless recompilation.

## Run computations

We generate data with inner dimensions (number of columns) corresponding to each arguments expected by the operator `op`. The function `op` takes in input a list of input arguments. If the list if named, `op` checks the association between the supplied names and the names of the formula arguments. In this case only, it can also correct the order of the input list to match the expected order of arguments.

```{r run, eval=FALSE}
# data and parameter values
nx <- 100
ny <- 150
X <- matrix(runif(nx*3), nrow=nx)   # matrix 100 x 3
Y <- matrix(runif(ny*3), nrow=ny)   # matrix 150 x 3
B <- matrix(runif(ny*6), nrow=ny)   # matrix 150 x 6
s <- 0.2

# to run computation on CPU (default mode)
use_cpu()
# to run computations on GPU (to be used only if relevant)
use_gpu()

# computation (order of the input arguments should be similar to `args`)
res <- op(list(x, y, beta, s))
```

## Computing gradients

You can define gradients directly in the formula, e.g.
```{r grad, eval=FALSE}
# defining a formula with a Gradient
formula <- "Grad(Sum_Reduction(SqNorm2(x-y), 0), x, eta)"
args <- c("x=Vi(0,3)", "y=Vj(1,3)", "eta=Vi(2,1)")
# compiling the corresponding operator
op <- keops_kernel(formula, args)

# data
nx <- 100
ny <- 150
x <- matrix(runif(nx*3), nrow=nx, ncol=3)     # matrix 100 x 3
y <- matrix(runif(ny*3), nrow=ny, ncol=3)     # matrix 150 x 3
eta <- matrix(runif(nx*1), nrow=nx, ncol=1)   # matrix 100 x 1

# computation
input <- list(x, y, eta)
res <- op(input)
```
where `eta` is the new variable at which the gradient is computed, its dimension should correspond to the output dimension of the operation inside the gradient (here `SqNorm2(x-y)` is of dimension 1).

You can also use the function `keops_grad` to derive existing KeOps operators.
```{r keops_grad, eval=FALSE}
# defining an operator (reduction on squared distance)
formula <- "Sum_Reduction(SqNorm2(x-y), 0)"
args <- c("x=Vi(0,3)", "y=Vj(1,3)")
op <- keops_kernel(formula, args)
# defining its gradient regarding x
grad_op <- keops_grad(op, var="x")

# data
nx <- 100
ny <- 150
x <- matrix(runif(nx*3), nrow=nx, ncol=3)     # matrix 100 x 3
y <- matrix(runif(ny*3), nrow=ny, ncol=3)     # matrix 150 x 3
eta <- matrix(runif(nx*1), nrow=nx, ncol=1)   # matrix 100 x 1

# computation
input <- list(x, y, eta)
res <- grad_op(input)
```

**Note:** when defining a gradient, the operator created by `keops_grad`requires an additional variable whose inner dimension corresponds to the output dimension of the derived formula (here `SqNorm2(x-y)` is a real-valued function, hence dimension 1) and outer dimension corresponds to the outer dimension of the variable regarding which the gradient is taken (here `x`).


## RKeOps options

RKeOps behavior is driven by specific options in `R` global options scope. Such options are set up when loading RKeOps (i.e. by calling `library(rkeops)`).

You can get the current values of RKeOps options with
```{r get_options, eval=FALSE}
get_rkeops_options()
```

To (re)set RKeOps options to default values, run:
```{r reset_options, eval=FALSE}
set_rkeops_options()
```

To set a specific option with a given value, you can do:
```{r set_option, eval=FALSE}
set_rkeops_option(option, value)
# `option` = text string, name of the option to set up
# `value` = whatever value to assign to the chosen option
```
Check `?set_rkeops_option` for more details.

### Compile options

* `use_cuda_if_possible`: by default, user-defined operators are compiled for GPU if CUDA is available (and compiled for CPU otherwise).
```{r set_cuda, eval=FALSE}
# enable compiling for GPU if available (not necessary if using default options)
compile4gpu()
# or equivalently
set_rkeops_option("use_cuda_if_possible", 1)
# disable compiling for GPU
set_rkeops_option("use_cuda_if_possible", 0)
```

* `precision`: by default, user-defined operators are compiled to use float 32bits for computations (faster than float 64bits or double, compensated sum is available to reduce errors inherent to float 32bits operations)
```{r set_precision, eval=FALSE}
set_rkeops_option("precision", "float")    # float 32bits (default)
set_rkeops_option("precision", "double")   # float 64bits
```

You can directly change the precision used in compiled operators with the
functions `compile4float32` and `compile4float64` which respectively
enable float 32bits precision (default) and float 64bits (or double) precision.

* other compile options (including boolean value to enable verbosity or to
add debugging flag), see `?compile_options`


### Choosing CPU or GPU computing at runtime

By default, RKeOps runs computations on CPU (even for GPU-compiled operators). To enable GPU computing, you can run (before calling your operator):
```{r use_gpu, eval=FALSE}
use_gpu()
# see `?runtime_options` for a more advanced use of GPU inside RKeOps
```
You can also specify the GPU id that you want to use, e.g. `use_gpu(device=0)`
to use GPU 0 (default) for instance.

To deactivate GPU computations, you can run `use_cpu()`.

> In CPU mode, you can control the number of CPU cores used by RKeOps for computations, e.g. with `use_cpu(ncore = 2)` to run on 2 cores.

### Other runtime options

* `device_id`: choose on which GPU the computations will be done, default is 0.
```{r set_device_id, eval=FALSE}
set_rkeops_option("device_id", 0)
```

**Note**: We recommend to handle GPU assignation outside RKeOps, for instance by setting the environment variable `CUDA_VISIBLE_DEVICES`. Thus, you can keep the default GPU device id = 0 in RKeOps.

* Other runtime options, see `?runtime_options`

## Advanced use

### Precision

By default, RKeOps uses float 32bits precision for computations. Since R only considers 64bits floating point numbers, if you want to use float 32bits, input data and output results will be casted befors and after computations respectively in your RKeOps operator. If your application requires to use float 64bits (double) precision, keep in mind that you will suffer a performance loss (potentially not an issue on high-end GPUs). In any case, compensated summation reduction is available in KeOps to correct for 32bits floating point arithmetic errors.

### Data storage orientation

In R, matrices are stored using a column-major order, meaning that a $M \times D$ matrix is stored in memory as a succession of $D$ vectors of length $M$ representing each of its columns. A consequence is that two successive entries of a column are contiguous in memory, but two successive entries of a row are separated by $M$ elements. See this [page](https://en.wikipedia.org/wiki/Row-_and_column-major_order) for more details.<br><br>

For RKeOps to be computationnally efficient, it is important that elements of the input matrices are contiguous along the inner dimensions $D$ (or $D'$). Thus, it is recommended to use input matrices where the outer dimension (i.e. indexes $i$ or $j$) are the columns, and inner dimensions the rows, e.g. transpose matrices $\mathbf X^{t} = [x_{ki}]_{D \times M}$ or $\mathbf Y^{t} = [y_{k'i}]_{D' \times N}$.

> **Important:** In machine learning and statistics, we generally use data matrices where each sample/observation/individual is a row, i.e. matrices where the outer dimensions correspond to rows, e.g. $\mathbf X = [x_{ik}]_{M \times D}$, $\mathbf Y = [y_{ik'}]_{N \times D'}$.<br><br> This is the default using case of RKeOps. RKeOps will then automatically convert your matrices to their transpose, where the outer dimensions correspond to columns.<br><br> If you want to use data where the inner dimension directly corresponds to rows of your matrices, i.e. $\mathbf X^{t} = [x_{ki}]_{D \times M}$ or $\mathbf Y^{t} = [y_{k'i}]_{D' \times N}$, you just need to specify the input parameter `inner_dim=0` when calling your operator.

Example:
```{r storage_order, eval=FALSE}
# standard column reduction of a matrix product
op <- keops_kernel(formula = "Sum_Reduction((x|y), 1)",
                   args = c("x=Vi(3)", "y=Vj(3)"))

# data (inner dimension = columns)
nx <- 10
ny <- 15
# x_i = rows of the matrix X
X <- matrix(runif(nx*3), nrow=nx, ncol=3)
# y_j = rows of the matrix Y
Y <- matrix(runif(ny*3), nrow=ny, ncol=3)
# computing the result (here, by default `inner_dim=1` and columns corresponds
# to the inner dimension)
res <- op(list(X,Y))

# data (inner dimension = rows)
nx <- 10
ny <- 15
# x_i = columns of the matrix X
X <- matrix(runif(nx*3), nrow=3, ncol=nx)
# y_j = columns of the matrix Y
Y <- matrix(runif(ny*3), nrow=3, ncol=ny)
# computing the result (we specify `inner_dim=0` to indicate that rows
# corresponds to the inner dimension)
res <- op(list(X,Y), inner_dim=0)
```

### Compilation files and cleaning

The compilation of new operators produces shared library (or share object `.so`) files stored in a `build` sub-directory of the package installation directory, to be reused and avoid recompilation of already defined operators.

You can check where your compiled operators are stored by running `get_build_dir()`. To clean RKeOps install and remove all shared library files, you can run `clean_rkeops()`.<|MERGE_RESOLUTION|>--- conflicted
+++ resolved
@@ -123,11 +123,7 @@
 
 2. a reduction over indexes $i=1,...,M$ (row-wise) or $j=1,...,N$ (column-wise) of the $M \times N$ matrix whose entries are defined by 1.
 
-<<<<<<< HEAD
-RKeOps implements a wide range of mathematical operators and reduction: please refer to
-=======
 RKeOps implements a wide range of mathematical operators and reduction: please refers to
->>>>>>> f758f1c0
 <https://www.kernel-operations.io/keops/api/math-operations.html> for more details.<br><br>
 
 **Example:** We want to implement the following kernel-based reduction (convolution with a Gaussian kernel): $$\sum_{j=1}^{N} \exp\Big(-\sigma || \mathbf x_i - \mathbf y_j ||_2^{\,2}\Big)\,\mathbf b_j$$
