--- conflicted
+++ resolved
@@ -50,15 +50,9 @@
 argument passing is done by copy in R, it is better to copy a list of
 reference than the actual input data, especially for big matrices.
 
-<<<<<<< HEAD
-You should be careful with the input dimension of your data, to correspond
-to the input dimension specified in \code{args} (see inner or outer dimension in
-\code{browseVignettes("rkeops")}.
-=======
 You should be careful with the input dimension of your data, so that
 it correspond to the input dimension specified in \code{args}
 (see inner ou outer dimension in \code{browseVignettes("rkeops")}.
->>>>>>> f758f1c0
 
 It is possible to compute partial derivatives of user defined operators
 with the function \code{\link[=keops_grad]{keops_grad()}}.
