# Latest version numbers as of the 10th of October, 2023:
# Requirements for the KeOps doc and tutorials:
<<<<<<< HEAD
sphinx==7.2.6
sphinx-gallery==0.14.0
recommonmark==0.7.1
myst-parser==2.0.0
sphinxcontrib-httpdomain==1.8.1
sphinx-rtd-theme==1.3.0
sphinx-prompt==1.8.0
breathe==4.35.0
imageio==2.31.5
gpytorch==1.11
plotly==5.17.0
si-prefix==1.2.2
scikit-learn==1.2.2
multiprocess==0.70.15

# Extra requirements for the GeomLoss doc:
plyfile==1.0.1
SimpleITK==2.3.0
scikit-image==0.22.0
pyvtk==0.5.18
pyvista==0.42.3
=======
sphinx
sphinx-gallery
recommonmark
myst-parser
sphinxcontrib-httpdomain
sphinx_rtd_theme
sphinx-prompt
breathe
imageio
gpytorch
plotly
si_prefix
scikit-learn
multiprocess

# Extra requirements for the GeomLoss doc:
plyfile
SimpleITK
scikit-image
pyvtk
pyvista
>>>>>>> 1345bbd3
<|MERGE_RESOLUTION|>--- conflicted
+++ resolved
@@ -1,6 +1,5 @@
 # Latest version numbers as of the 10th of October, 2023:
 # Requirements for the KeOps doc and tutorials:
-<<<<<<< HEAD
 sphinx==7.2.6
 sphinx-gallery==0.14.0
 recommonmark==0.7.1
@@ -21,27 +20,4 @@
 SimpleITK==2.3.0
 scikit-image==0.22.0
 pyvtk==0.5.18
-pyvista==0.42.3
-=======
-sphinx
-sphinx-gallery
-recommonmark
-myst-parser
-sphinxcontrib-httpdomain
-sphinx_rtd_theme
-sphinx-prompt
-breathe
-imageio
-gpytorch
-plotly
-si_prefix
-scikit-learn
-multiprocess
-
-# Extra requirements for the GeomLoss doc:
-plyfile
-SimpleITK
-scikit-image
-pyvtk
-pyvista
->>>>>>> 1345bbd3
+pyvista==0.42.3