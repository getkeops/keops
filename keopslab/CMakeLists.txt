#------------------------------------------------------------------------------------#
#------------------------------------HEADERS-----------------------------------------#
#------------------------------------------------------------------------------------#

cmake_minimum_required(VERSION 3.10)

file(LOCK ${CMAKE_CURRENT_BINARY_DIR} DIRECTORY)
message(STATUS "Lock building directory: ${CMAKE_CURRENT_BINARY_DIR}")

project(KeOpsLab LANGUAGES CXX)
set(CMAKE_CXX_COMPILER /usr/bin/g++-8)

## Set Path to sources
set(KEOPS_SRC ${CMAKE_CURRENT_SOURCE_DIR}/../keops)

include(${KEOPS_SRC}/cuda.cmake)

set(SOURCE_FILES
    ${KEOPS_SRC}
    ${PROJECT_BINARY_DIR}
    )

Include_Directories(${SOURCE_FILES})

include(${KEOPS_SRC}/headers.cmake)

# installation directory
set(BIN_DIR ${PROJECT_BINARY_DIR}/../)


#------------------------------------------------------------------------------------#
#----------------------------------COMPILATIONS--------------------------------------#
#------------------------------------------------------------------------------------#

find_package(Matlab)

### - mexfiles : generate a working mexfile is painful with cmake. 
##   The problem is twofold : the cuda module do not define a 
##   CUDA_add_object. We then need to use Add_library instead.

if(Matlab_FOUND)

  # ----------------- get some env variables

  # this dummy flag is used to cast the input array of Matlab
  if(${__TYPE__} STREQUAL "double")
    add_definitions(-DUSE_DOUBLE)
  endif()

  if(NOT DEFINED shared_obj_name)
    Set(shared_obj_name mex_binding)
  endif()

  matlab_get_mex_suffix( # simply get the extension : almost surely mexa64
    ${Matlab_ROOT_DIR}
    mex_suffix
    )

  if(APPLE)
    set(rpat LDBUNDLE=\"-bundle -Wl,-rpath,@loader_path/.\")
  else()
    set(rpat LDFLAGS=\"-Wl,-rpath,\\\\\\$$ORIGIN\")
  endif()

<<<<<<< HEAD

  ########################################################################################################################
  #                                                        Generic                                                       #
  ########################################################################################################################

  if(USE_CUDA)

=======
  # ----------------- create shared lib (cuda)

  if(USE_CUDA)

>>>>>>> 185ed8c8
    CUDA_add_library(
      keops${shared_obj_name} SHARED
      ${KEOPS_SRC}/core/link_autodiff.cu
      OPTIONS --pre-include=${shared_obj_name}.h
    )

  else()

    # ----------------- create shared lib (cpp)

    add_library(
      keops${shared_obj_name} SHARED
      ${KEOPS_SRC}/core/link_autodiff.cpp
    )

    target_compile_options(
      keops${shared_obj_name} BEFORE
      PRIVATE -include ${shared_obj_name}.h
    )

    # tell Cmake to explicitly add the dependency: keops is recompiled as soon as formula.h changes.
    set_source_files_properties(
      ${KEOPS_SRC}/core/link_autodiff.cpp PROPERTIES
      OBJECT_DEPENDS ${shared_obj_name}.h
    )

  endif()

  # set name
  set_target_properties(keops${shared_obj_name} PROPERTIES
                        # LIBRARY_OUTPUT_NAME  ${shared_obj_name}
                        PREFIX ""
                        )


  # ----------------- create mex files generic

  Add_library( # generate the string "g++ -c ..." but do not execute it
    mex_file_cpp OBJECT
    ${CMAKE_CURRENT_SOURCE_DIR}/generic/generic_red.cpp
    )

  target_compile_options(
    mex_file_cpp BEFORE
    PRIVATE -include ${shared_obj_name}.h -I${Matlab_INCLUDE_DIRS} -fPIC
  )

  add_custom_target(
    mex_cpp
    DEPENDS keops${shared_obj_name} mex_file_cpp # ensure obj file is created before using mex for linking
    COMMAND ${Matlab_ROOT_DIR}/bin/mex ${rpat} $<TARGET_FILE:keops${shared_obj_name}> $<TARGET_OBJECTS:mex_file_cpp> -output keops${shared_obj_name} # only since cmake 3.9
  )

  add_dependencies(
    mex_cpp
    keops${shared_obj_name}
  )

  set_target_properties( # pass needed options to add_custom_target()
    mex_cpp PROPERTIES
    PREFIX ""
    LINKER_LANGUAGE CXX
    EXCLUDE_FROM_ALL FALSE
    )


<<<<<<< HEAD
  # Installation step
  add_custom_command(
    TARGET keops${shared_obj_name} POST_BUILD
    COMMAND ${CMAKE_COMMAND} -E copy $<TARGET_FILE:keops${shared_obj_name}> ${BIN_DIR}
  )

  add_custom_command(
    TARGET mex_cpp POST_BUILD
    COMMAND ${CMAKE_COMMAND} -E copy keops${shared_obj_name}.${mex_suffix} ${BIN_DIR}
  )

  # Write a log file to decypher keops dllname
  if(commandLine)
    string(TIMESTAMP TODAY "%Y/%m/%d")
    if(USE_CUDA)
      Set(COMPILER ${CMAKE_CUDA_COMPILER})
      Set(COMPILER_VERSION ${CMAKE_CUDA_COMPILER_VERSION})
    else()
      Set(COMPILER ${CMAKE_CXX_COMPILER})
      Set(COMPILER_VERSION ${CMAKE_CXX_COMPILER_VERSION})
    endif()
    file(APPEND ${PROJECT_BINARY_DIR}/../keops_hash.log
         "# ${shared_obj_name} compiled on ${TODAY} with ${COMPILER} (${COMPILER_VERSION}) and ${Matlab_ROOT_DIR}/bin/mex:\n\n ${commandLine}\n cmake --build . --target ${shared_obj_name} --  VERBOSE=1\n\n# ----------------------------------------------------------------------\n")
  endif()



  ########################################################################################################################
  #                                                        Specific                                                      #
  ########################################################################################################################

  if(USE_CUDA)

    # --------------------------- radial kernel conv
    CUDA_add_library(
      radial_kernels_conv SHARED
      ${KEOPS_SRC}/specific/radial_kernels/cuda_conv.cu
    )
=======
  # ----------------- create mex files specific
  if(USE_CUDA)

    # --------------------------- radial kernel conv
    CUDA_add_library(
      radial_kernels_conv SHARED
      ${KEOPS_SRC}/specific/radial_kernels/cuda_conv.cu
    )

    Add_library( # generate the string "g++ -c ..." but do not execute it
      mex_file_conv OBJECT
      ${CMAKE_CURRENT_SOURCE_DIR}/specific/convolutions/radial_kernel_conv.cpp
      )
>>>>>>> 185ed8c8

    Add_library( # generate the string "g++ -c ..." but do not execute it
      mex_file_conv OBJECT
      ${CMAKE_CURRENT_SOURCE_DIR}/specific/convolutions/radial_kernel_conv.cpp
      )

    target_compile_options(
      mex_file_conv BEFORE
      PRIVATE -I${Matlab_INCLUDE_DIRS} -fPIC
    )

    add_custom_target(
      mex_conv
      DEPENDS radial_kernels_conv mex_file_conv # ensure obj file is created before using mex for linking
      COMMAND ${Matlab_ROOT_DIR}/bin/mex ${rpat} $<TARGET_FILE:radial_kernels_conv> $<TARGET_OBJECTS:mex_file_conv> -output conv # only since cmake 3.9
    )

    add_dependencies(
      mex_conv
      radial_kernels_conv
    )

    set_target_properties( # pass needed options to add_custom_target()
      mex_conv PROPERTIES
      PREFIX ""
      LINKER_LANGUAGE CXX
      EXCLUDE_FROM_ALL FALSE
      )


    # ----------------------------   fshape scp
    if(NOT KERNEL_GEOM OR (KERNEL_GEOM STREQUAL "gaussian"))
      SET(KERNEL_GEOM_TYPE 0)
    elseif(KERNEL_GEOM STREQUAL "cauchy")
      SET(KERNEL_GEOM_TYPE 1)
    else()
      message(FATAL_ERROR "Set KERNEL_GEOM type to gaussian or cauchy.")
    endif()
    add_definitions(-DKERNEL_GEOM_TYPE=${KERNEL_GEOM_TYPE})

    if(NOT KERNEL_SIG OR (KERNEL_SIG STREQUAL gaussian))
      SET(KERNEL_SIG_TYPE 0)
    elseif(KERNEL_SIG STREQUAL cauchy)
      SET(KERNEL_SIG_TYPE 1)
    else()
      message(FATAL_ERROR "Set KERNEL_SIG type to gaussian or cauchy.")
    endif()
    add_definitions(-DKERNEL_SIG_TYPE=${KERNEL_SIG_TYPE})

    if(NOT KERNEL_SPHERE OR (KERNEL_SPHERE STREQUAL gaussian_unoriented))
      SET(KERNEL_SPHERE_TYPE 0)
    elseif(KERNEL_SPHERE STREQUAL binet)
      SET(KERNEL_SPHERE_TYPE 1)
    elseif(KERNEL_SPHERE STREQUAL gaussian_oriented)
      SET(KERNEL_SPHERE_TYPE 2)
    elseif(KERNEL_SPHERE STREQUAL linear)
      SET(KERNEL_SPHERE_TYPE 3)
    else()
      message(FATAL_ERROR "Set KERNEL_SPHERE type to gaussian_unoriented, binet, gaussian_oriented or linear.")
    endif()
    add_definitions(-DKERNEL_SPHERE_TYPE=${KERNEL_SPHERE_TYPE})


    # ----------------- fshape_scp_dx
    foreach(ext_name "" "_dx" "_df" "_dxi")

      SET(mex_fshape_scp_name keops_fshape_scp${ext_name}_${KERNEL_GEOM}${KERNEL_SIG}${KERNEL_SPHERE})

      SET(name1 fshape_gpu${ext_name})
      CUDA_add_library(
        ${name1} SHARED
        ${KEOPS_SRC}/specific/shape_distance/${name1}.cu
      )
      set_target_properties(${name1} PROPERTIES
                            LIBRARY_OUTPUT_NAME ${mex_fshape_scp_name}
                            PREFIX ""
                            )

      SET(name2 cudafshape${ext_name})
      Add_library( # generate the string "g++ -c ..." but do not execute it
        ${name2} OBJECT
        ${CMAKE_CURRENT_SOURCE_DIR}/specific/shape_distance/${name2}.cpp
        )
      target_compile_options(
        ${name2} BEFORE
        PRIVATE -I${Matlab_INCLUDE_DIRS} -fPIC
      )

      SET(name3 mex_fshape_scp${ext_name})
      if(NOT (${CMAKE_VERSION} VERSION_LESS 3.8.0))
        add_custom_target(
          ${name3}
          DEPENDS ${name1} ${name2}# ensure obj file is created before using mex for linking
          COMMAND ${Matlab_ROOT_DIR}/bin/mex ${rpat} $<TARGET_FILE:${name1}> $<TARGET_OBJECTS:${name2}> -output ${mex_fshape_scp_name} # only since cmake 3.9
        )
      else()
        add_custom_target(
          ${name3}
          DEPENDS ${name1} ${name2}# ensure obj file is created before using mex for linking
          COMMAND ${Matlab_ROOT_DIR}/bin/mex ${rpat} $<TARGET_FILE:${name1}> ${CMAKE_CURRENT_BINARY_DIR}/CMakeFiles/${name2}.dir/specific/shape_distance/cudafshape${ext_name}.cpp.o -output ${mex_fshape_scp_name}
        )
      endif()

      set_target_properties( # pass needed options to add_custom_target()
        ${name3} PROPERTIES
        PREFIX ""
        LINKER_LANGUAGE CXX
        EXCLUDE_FROM_ALL TRUE
        )
<<<<<<< HEAD

  # Installation step
  add_custom_command(
    TARGET ${name1} POST_BUILD
    COMMAND ${CMAKE_COMMAND} -E copy $<TARGET_FILE:${name1}> ${BIN_DIR}
  )

  add_custom_command(
    TARGET ${name3} POST_BUILD
    COMMAND ${CMAKE_COMMAND} -E copy ${mex_fshape_scp_name}.${mex_suffix} ${BIN_DIR}
  )
    endforeach()

=======
    endforeach()

>>>>>>> 185ed8c8
  endif()
else()
  message(STATUS "Matlab not found. No mex file can be built.")
endif()
<|MERGE_RESOLUTION|>--- conflicted
+++ resolved
@@ -8,7 +8,6 @@
 message(STATUS "Lock building directory: ${CMAKE_CURRENT_BINARY_DIR}")
 
 project(KeOpsLab LANGUAGES CXX)
-set(CMAKE_CXX_COMPILER /usr/bin/g++-8)
 
 ## Set Path to sources
 set(KEOPS_SRC ${CMAKE_CURRENT_SOURCE_DIR}/../keops)
@@ -62,7 +61,6 @@
     set(rpat LDFLAGS=\"-Wl,-rpath,\\\\\\$$ORIGIN\")
   endif()
 
-<<<<<<< HEAD
 
   ########################################################################################################################
   #                                                        Generic                                                       #
@@ -70,12 +68,6 @@
 
   if(USE_CUDA)
 
-=======
-  # ----------------- create shared lib (cuda)
-
-  if(USE_CUDA)
-
->>>>>>> 185ed8c8
     CUDA_add_library(
       keops${shared_obj_name} SHARED
       ${KEOPS_SRC}/core/link_autodiff.cu
@@ -142,7 +134,6 @@
     )
 
 
-<<<<<<< HEAD
   # Installation step
   add_custom_command(
     TARGET keops${shared_obj_name} POST_BUILD
@@ -181,21 +172,6 @@
       radial_kernels_conv SHARED
       ${KEOPS_SRC}/specific/radial_kernels/cuda_conv.cu
     )
-=======
-  # ----------------- create mex files specific
-  if(USE_CUDA)
-
-    # --------------------------- radial kernel conv
-    CUDA_add_library(
-      radial_kernels_conv SHARED
-      ${KEOPS_SRC}/specific/radial_kernels/cuda_conv.cu
-    )
-
-    Add_library( # generate the string "g++ -c ..." but do not execute it
-      mex_file_conv OBJECT
-      ${CMAKE_CURRENT_SOURCE_DIR}/specific/convolutions/radial_kernel_conv.cpp
-      )
->>>>>>> 185ed8c8
 
     Add_library( # generate the string "g++ -c ..." but do not execute it
       mex_file_conv OBJECT
@@ -305,7 +281,6 @@
         LINKER_LANGUAGE CXX
         EXCLUDE_FROM_ALL TRUE
         )
-<<<<<<< HEAD
 
   # Installation step
   add_custom_command(
@@ -319,10 +294,6 @@
   )
     endforeach()
 
-=======
-    endforeach()
-
->>>>>>> 185ed8c8
   endif()
 else()
   message(STATUS "Matlab not found. No mex file can be built.")
