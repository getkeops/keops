/*
 *
 * The file where the elementary operators are defined.
 *
 * The core operators of our engine are :
 *      Var<N,DIM,CAT>				: the N-th variable, a vector of dimension DIM,
 *                                    with CAT = 0 (i-variable), 1 (j-variable) or 2 (parameter)
 *      Grad<F,V,GRADIN>			: gradient (in fact transpose of diff op) of F with respect to variable V, applied to GRADIN
 *      P<N>, or Param<N>			: the N-th parameter variable
 *      X<N,DIM>					: the N-th variable, vector of dimension DIM, CAT = 0
 *      Y<N,DIM>					: the N-th variable, vector of dimension DIM, CAT = 1
 *
 *
 * Available constants are :
 *
 *      Zero<DIM>					: zero-valued vector of dimension DIM
 *      IntConstant<N>				: constant integer function with value N
 *      Constant<PRM>				: constant function with value given by parameter PRM (ex : Constant<C> here)
 *
 * Available math operations are :
 *
 *   +, *, - :
 *      Add<FA,FB>					: adds FA and FB functions
 *      Scal<FA,FB>					: product of FA (scalar valued) with FB
 *      Minus<F>					: alias for Scal<IntConstant<-1>,F>
 *      Subtract<FA,FB>				: alias for Add<FA,Minus<FB>>
 *
 *   /, ^, ^2, ^-1, ^(1/2) :
 *      Divide<FA,FB>				: alias for Scal<FA,Inv<FB>>
 *      Pow<F,M>					: Mth power of F (scalar valued) ; M is an integer
 *      Powf<A,B>					: alias for Exp<Scal<FB,Log<FA>>>
 *      Square<F>					: alias for Pow<F,2>
 *      Inv<F>						: alias for Pow<F,-1>
 *      IntInv<N>					: alias for Inv<IntConstant<N>>
 *      Sqrt<F>						: alias for Powf<F,IntInv<2>>
 *
 *   exp, log :
 *      Exp<F>						: exponential of F (scalar valued)
 *      Log<F>						: logarithm   of F (scalar valued)
 *
 * Available norms and scalar products are :
 *
 *   < .,. >, | . |^2, | .-. |^2 :
 *      Scalprod<FA,FB> 			: scalar product between FA and FB
 *      SqNorm2<F>					: alias for Scalprod<F,F>
 *      SqDist<A,B>					: alias for SqNorm2<Subtract<A,B>>
 *
 * Available kernel operations are :
 *
 *      GaussKernel<OOS2,X,Y,Beta>	: Gaussian kernel, OOS2 = 1/s^2
 *
 */

#include "Pack.h"

#define INLINE static __host__ __device__ __forceinline__
//#define INLINE static inline

#include <tuple>
#include <cmath>
#include <thrust/tuple.h>

using namespace std;

// Generic function, created from a formula F, and a tag which is equal:
// - to 0 if you do the summation over j (with i the index of the output vector),
// - to 1 if you do the summation over i (with j the index of the output vector).
//
template < class F, int tagI=0 >
class Generic {

    static const int tagJ = 1-tagI;

  public :

    struct sEval { // static wrapper
        using VARSI = typename F::VARS<tagI>; // Use the tag to select the "parallel"  variable
        using VARSJ = typename F::VARS<tagJ>; // Use the tag to select the "summation" variable
        using DIMSX = typename GetDims<VARSI>::PUTLEFT<F::DIM>; // dimensions of "i" variables. We add the output's dimension.
        using DIMSY = GetDims<VARSJ>;                           // dimensions of "j" variables

        using INDSI = GetInds<VARSI>;
        using INDSJ = GetInds<VARSJ>;

        using INDS = ConcatPacks<INDSI,INDSJ>;  // indices of variables

        using tmp = typename F::VARS<2>;
        static const int DIMPARAM = tmp::SIZE;

        template < typename... Args >
        __host__ __device__ __forceinline__ void operator()(Args... args) {
            F::template Eval<INDS>(args...);
        }
    };

};

// At compilation time, detect the maximum between two values (typically, dimensions)
template <typename T>
static constexpr T static_max(T a, T b) {
    return a < b ? b : a;
}

template < int DIM > struct Zero; // Declare Zero in the header, for IdOrZeroAlias. Implementation below.

//////////////////////////////////////////////////////////////
//////////////////////////////////////////////////////////////

// IdOrZero( Vref, V, Fun ) = FUN                   if Vref == V
//                            Zero (of size V::DIM) if Vref != V
template < class Vref, class V, class FUN >
struct IdOrZeroAlias {
    using type = Zero<V::DIM>;
};

template < class V, class FUN >
struct IdOrZeroAlias<V,V,FUN> {
    using type = FUN;
};

template < class Vref, class V, class FUN >
using IdOrZero = typename IdOrZeroAlias<Vref,V,FUN>::type;

//////////////////////////////////////////////////////////////
////                      VARIABLE                        ////
//////////////////////////////////////////////////////////////

/*
 * Class for base variable
 * It is the atomic block of our autodiff engine.
 * A variable is given by :
 * - an index number _N (is it x1i, x2i, x3i or ... ?)
 * - a dimension _DIM of the vector
 * - a category CAT, equal to 0 if Var is "a  parallel variable" xi,
 *                   equal to 1 if Var is "a summation variable" yj.
 */
template < int _N, int _DIM, int _CAT=0 >
struct Var
{
    static const int N   = _N;   // The index and dimension of Var, formally specified using the
    static const int DIM = _DIM; // templating syntax, are accessible using Var::N, Var::DIM.
    static const int CAT = _CAT;

    static void PrintId() 
    {
    	cout << "Var<" << N << "," << DIM << "," << CAT << ">";
    }
    
    template<class A, class B>
    using Replace = Var<N,DIM,CAT>;
    
    using AllTypes = univpack<Var<N,DIM,CAT>>;

    template < int CAT_ >        // Var::VARS<1> = [Var(with CAT=0)] if Var::CAT=1, [] otherwise
    using VARS = CondType<univpack<Var<N,DIM,CAT>>,univpack<>,CAT==CAT_>;


    // Evaluate a variable given a list of arguments:
    //
    // Var( 5, DIM )::Eval< [ 2, 5, 0 ], type2, type5, type0 >( params, out, var2, var5, var0 )
    //
    // will see that the index 1 is targeted,
    // assume that "var5" is of size DIM, and copy its value in "out".
    template < class INDS, typename ...ARGS >
    INLINE void Eval(__TYPE__* params, __TYPE__* out, ARGS... args) {
        auto t = thrust::make_tuple(args...); // let us access the args using indexing syntax
        // IndValAlias<INDS,N>::ind is the first index such that INDS[ind]==N. Let's call it "ind"
        __TYPE__* xi = thrust::get<IndValAlias<INDS,N>::ind>(t); // xi = the "ind"-th argument.
        for(int k=0; k<DIM; k++) // Assume that xi and out are of size DIM,
            out[k] = xi[k];      // and copy xi into out.
    }


    // Assuming that the gradient wrt. Var is GRADIN, how does it affect V ?
    // Var::DiffT<V, grad_input> = grad_input   if V == Var (in the sense that it represents the same symb. var.)
    //                             Zero(V::DIM) otherwise
    template < class V, class GRADIN >
    using DiffT = IdOrZero<Var<N,DIM,CAT>,V,GRADIN>;

};

//////////////////////////////////////////////////////////////////////////////////////////////////
////                      Unary and Binary operations wrappers                                ////
//////////////////////////////////////////////////////////////////////////////////////////////////

// Unary and Binary structures for evaluation
// these will be used in the Eval member function of the math operations 
// (Add, Scal, Scalprod, Exp, etc., see files math.h and norms.h)
// we define them to be able to specialize evaluation when dealing with the Var class as template parameters
// in order to avoid the use of Eval member function of the Var class which does a useless vector copy.

// default unary operator class
template < class F, class FA >
struct UnaryOp {
	template < class INDS, typename... ARGS >
	INLINE void Eval(__TYPE__* params, __TYPE__* out, ARGS... args) {
		// we create a vector of size FA::DIM
        __TYPE__ outA[FA::DIM];
        // then we call the Eval function of FA
        FA::template Eval<INDS>(params,outA,args...);
        // then we call the Operation function
        F::Operation(out,outA);
    }
};

// specialization when template is of type Var
template < class F, int N, int DIM, int CAT >
struct UnaryOp<F,Var<N,DIM,CAT>> {
	template < class INDS, typename... ARGS >
	INLINE void Eval(__TYPE__* params, __TYPE__* out, ARGS... args) {
		// we do not need to create a vector ; just access the Nth argument of args
        auto t = thrust::make_tuple(args...); 
        __TYPE__* outA = thrust::get<IndValAlias<INDS,N>::ind>(t); // outA = the "ind"-th argument.
        // then we call the Operation function
        F::Operation(out,outA);
    }
};

// default binary operator class
template < class F, class FA, class FB >
struct BinaryOp {
	template < class INDS, typename... ARGS >
	INLINE void Eval(__TYPE__* params, __TYPE__* out, ARGS... args) {
		// we create vectors of sizes FA::DIM and FB::DIM
        __TYPE__ outA[FA::DIM], outB[FB::DIM];
        // then we call the Eval function of FA and FB
        FA::template Eval<INDS>(params,outA,args...);
        FB::template Eval<INDS>(params,outB,args...);
        // then we call the Operation function
        F::Operation(out,outA,outB);
    }
};

// specialization when left template is of type Var
template < class F, class FA, int N, int DIM, int CAT >
struct BinaryOp<F,FA,Var<N,DIM,CAT>> {
	template < class INDS, typename... ARGS >
	INLINE void Eval(__TYPE__* params, __TYPE__* out, ARGS... args) {
        // we create a vector and call Eval only for FA
        __TYPE__ outA[FA::DIM];
        FA::template Eval<INDS>(params,outA,args...);
        // access the Nth argument of args
        auto t = thrust::make_tuple(args...); 
        __TYPE__* outB = thrust::get<IndValAlias<INDS,N>::ind>(t); // outB = the "ind"-th argument.
        // then we call the Operation function
        F::Operation(out,outA,outB);
    }
};

// specialization when right template is of type Var
template < class F, class FB, int N, int DIM, int CAT >
struct BinaryOp<F,Var<N,DIM,CAT>,FB> {
	template < class INDS, typename... ARGS >
	INLINE void Eval(__TYPE__* params, __TYPE__* out, ARGS... args) {
		// we create a vector and call Eval only for FB
        __TYPE__ outB[FB::DIM];
        FB::template Eval<INDS>(params,outB,args...);
        // access the Nth argument of args
        auto t = thrust::make_tuple(args...);
        __TYPE__* outA = thrust::get<IndValAlias<INDS,N>::ind>(t); // outA = the "ind"-th argument.
        // then we call the Operation function
        F::Operation(out,outA,outB);
    }
};

// specialization when both templates are of type Var
template < class F, int NA, int DIMA, int CATA, int NB, int DIMB, int CATB >
struct BinaryOp<F,Var<NA,DIMA,CATA>,Var<NB,DIMB,CATB>> {
	template < class INDS, typename... ARGS >
	INLINE void Eval(__TYPE__* params, __TYPE__* out, ARGS... args) {
	 	// we access the NAth and NBth arguments of args
        auto t = thrust::make_tuple(args...);
        __TYPE__* outA = thrust::get<IndValAlias<INDS,NA>::ind>(t);
        __TYPE__* outB = thrust::get<IndValAlias<INDS,NB>::ind>(t);
        // then we call the Operation function
        F::Operation(out,outA,outB);
    }
};


//////////////////////////////////////////////////////////////
////             N-th PARAMETER  : Param< N >             ////
//////////////////////////////////////////////////////////////

template < int N >
struct Param {
    static const int INDEX = N;
    
	template < int CAT >
    using VARS = CondType<univpack<Param<N>>,univpack<>,CAT==3>;
    
    static void PrintId() {
        cout << "Param<" << N << ">";
    }
};

//////////////////////////////////////////////////////////////
////      GRADIENT OPERATOR  : Grad< F, V, Gradin >       ////
//////////////////////////////////////////////////////////////

// Computes [\partial_V F].gradin
// Symbolic differentiation is a straightforward recursive operation,
// provided that the operators have implemented their DiffT "compiler methods":
template < class F, class V, class GRADIN >
using Grad = typename F::template DiffT<V,GRADIN>;


//////////////////////////////////////////////////////////////
////    STANDARD VARIABLES :_X<N,DIM>,_Y<N,DIM>,_P<N>     ////
//////////////////////////////////////////////////////////////

// N.B. : We leave "X", "Y" and "P" to the user
//        and restrict ourselves to "_X", "_Y", "_P".

template < int N, int DIM >
using _X = Var<N,DIM,0>;

template < int N, int DIM >
using _Y = Var<N,DIM,1>;

template < int N >
using _P = Param<N>;


//////////////////////////////////////////////////////////////
////      FACTORIZE OPERATOR  : Factorize< F,G >          ////
//////////////////////////////////////////////////////////////

// Factorize< F,G > is the same as F, but when evaluating we factorize
// the computation of G, meaning that if G appears several times inside the
// formula F, we will compute it once only

template < class F, class G >
struct Factorize
{

    static const int DIM = F::DIM;
    
    static void PrintId() 
    {
    	cout << "Factorize<";
	F::PrintId();
	cout << ",";
	G::PrintId();
	cout << ">";
    }

    using THIS = Factorize<F,G>;    

    using Factor = G;

    // we define a new formula from F (called factorized formula), replacing G inside by a new variable ; this is used in function Eval()
<<<<<<< HEAD
    // the new variable is assigned position INDS::SIZE (next position after all other variables), dimension=output dim of G, and category 3
=======
>>>>>>> 235ca3e9
    template < class INDS >
    using FactorizedFormula = typename F::template Replace<G,Var<INDS::SIZE,G::DIM,3>>;	// means replace G by Var<INDS::SIZE,G::DIM,3> in formula F

    template<class A, class B>
    using Replace = CondType< B , Factorize<typename F::template Replace<A,B>,typename G::template Replace<A,B>> , IsSameType<A,THIS>::val >;
        
    using AllTypes = MergePacks < MergePacks< univpack<THIS> , typename F::AllTypes > , typename G::AllTypes >;

    template < int CAT >       
    using VARS = typename F::VARS<CAT>;

    template < class INDS, typename ...ARGS >
    INLINE void Eval(__TYPE__* params, __TYPE__* out, ARGS... args)
    {
	// First we compute G
	__TYPE__ outG[G::DIM];
	G::template Eval<INDS>(params,outG,args...);
	// Ffact is the factorized formula
	using Ffact = typename THIS::FactorizedFormula<INDS>;
	// new indices for the call to Eval : we add one more index to the list
	using NEWINDS = ConcatPacks<INDS,pack<INDS::SIZE>>;
	// call to Eval on the factorized formula, we pass outG as last parameter
	Ffact::template Eval<NEWINDS>(params,out,args...,outG);
    }
    
    template < class V, class GRADIN >
    using DiffT = Factorize<typename F::DiffT<V,GRADIN>,G>;
    
};




//////////////////////////////////////////////////////////////
//////////////////////////////////////////////////////////////
#include "formulas/constants.h"
#include "formulas/maths.h"
#include "formulas/norms.h"
#include "formulas/kernels.h"
//////////////////////////////////////////////////////////////
//////////////////////////////////////////////////////////////
<|MERGE_RESOLUTION|>--- conflicted
+++ resolved
@@ -350,10 +350,6 @@
     using Factor = G;
 
     // we define a new formula from F (called factorized formula), replacing G inside by a new variable ; this is used in function Eval()
-<<<<<<< HEAD
-    // the new variable is assigned position INDS::SIZE (next position after all other variables), dimension=output dim of G, and category 3
-=======
->>>>>>> 235ca3e9
     template < class INDS >
     using FactorizedFormula = typename F::template Replace<G,Var<INDS::SIZE,G::DIM,3>>;	// means replace G by Var<INDS::SIZE,G::DIM,3> in formula F
 
