--- conflicted
+++ resolved
@@ -1789,7 +1789,6 @@
         r"""
         Symbolic factorization operation.
 
-<<<<<<< HEAD
         ``z = x.factorize(y)`` returns a :class:`LazyTensor`
         which encodes, symbolically,
         a factorization of ``x`` with respect to ``y``.
@@ -1800,7 +1799,9 @@
             other,
             "Factorize",
             dimres=self.ndim,
-=======
+            dimcheck=None,
+        )
+        
     def grad_matrix(self, other):
         r"""
         Symbolic gradient matrix operation.
@@ -1840,7 +1841,6 @@
             var,
             "Laplacian",
             dimres=1,
->>>>>>> 5756fa37
             dimcheck=None,
         )
         
