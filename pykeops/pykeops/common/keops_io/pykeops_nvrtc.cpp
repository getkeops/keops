--- conflicted
+++ resolved
@@ -56,27 +56,11 @@
       ranges_v[i] = (signed long int *)py::cast<long>(py_ranges[i]);
     signed long int **ranges = (signed long int **)ranges_v.data();
 
-<<<<<<< HEAD
-    // for (auto i: ranges_v)
-    //    std::cout << " " <<  (long) i << " ";
-    // std::cout << std::endl;
-
-    // for (auto i=0; i<7; i++)
-    //    std::cout << " " <<  (long) ranges[i] << " ";
-    // std::cout << std::endl;
-
-=======
->>>>>>> 621957d4
     std::vector<signed long int> shapeout_v(py_shapeout.size());
     for (auto i = 0; i < py_shapeout.size(); i++)
       shapeout_v[i] = py::cast<signed long int>(py_shapeout[i]);
 
     TYPE *out = (TYPE *)out_void;
-<<<<<<< HEAD
-    // std::cout << "out_ptr : " << (long) out << std::endl;
-
-=======
->>>>>>> 621957d4
 
     std::vector<TYPE *> arg_v(py_arg.size());
     for (int i = 0; i < py_arg.size(); i++)
@@ -92,13 +76,6 @@
       argshape_v[i] = tmp_v;
     }
 
-<<<<<<< HEAD
-    //        for (auto i : argshape_v)
-    //            for (auto j : i)
-    //                std::cout << j << " " ;
-
-=======
->>>>>>> 621957d4
     return KeOps_module<TYPE>::launch_kernel(
         tagHostDevice, dimY, nx, ny, tagI, tagZero, use_half, tag1D2D, dimred,
         cuda_block_size, use_chunk_mode, indsi_v, indsj_v, indsp_v, dimout,
