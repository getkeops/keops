import torch
import copy

from pykeops.common.get_options import get_tag_backend
from pykeops.common.operations import preprocess, postprocess
from pykeops.common.parse_type import (
    get_type,
    get_sizes,
    complete_aliases,
    get_optional_flags,
)
from pykeops.common.utils import axis2cat
from pykeops import default_device_id
from pykeops.common.utils import pyKeOps_Warning


class Genred_parameters:
    pass


def check_AD_supported(formula):
    not_supported = [
        "Min_ArgMin_Reduction",
        "Min_Reduction",
        "Max_ArgMax_Reduction",
        "Max_Reduction",
        "KMin_ArgKMin_Reduction",
        "KMin_Reduction",
    ]
    for red in not_supported:
        if formula.startswith(red):
            raise NotImplementedError(
                "As of today, KeOps does not support "
                + "autodiff through the "
                + red
                + " reduction. "
                + "Adding this feature to LazyTensors is on the cards "
                + "for future releases... But until then, you may want "
                + "to consider extracting the relevant integer indices "
                + "with a '.argmin()', '.argmax()' or '.argKmin()' reduction "
                + "before using PyTorch advanced indexing to create a fully-differentiable "
                + "tensor containing the relevant 'minimal' values."
            )


def set_device(tagCPUGPU, tagHostDevice, device_id_request, *args):
    device_args = args[0].device
    if tagCPUGPU == 1 & tagHostDevice == 1:
        for i in range(1, len(args)):
            if args[i].device.index != device_args.index:
                raise ValueError(
                    "[KeOps] Input arrays must be all located on the same device."
                )

    if device_id_request == -1:  # -1 means auto setting
        if device_args.index:  # means args are on Gpu
            device_id = device_args.index
        else:
            device_id = default_device_id if tagCPUGPU == 1 else -1
    else:
        device_id = device_id_request
        if device_args.index:
            if device_args.index != device_id:
                raise ValueError(
                    "[KeOps] Gpu device id of arrays is different from device id requested for computation."
                )
    return device_id, device_args


class GenredAutograd_base:
    @staticmethod
    def _forward(params, *args):
        if isinstance(params.rec_multVar_highdim, int) or params.rec_multVar_highdim:
            params.optional_flags["multVar_highdim"] = 1
        else:
            params.optional_flags["multVar_highdim"] = 0

        tagCPUGPU, tag1D2D, tagHostDevice = get_tag_backend(params.backend, args)

        # number of batch dimensions
        # N.B. we assume here that there is at least a cat=0 or cat=1 variable in the formula...
        nbatchdims = max(len(arg.shape) for arg in args) - 2
<<<<<<< HEAD
        use_ranges = (nbatchdims > 0) or (params.ranges is not None)
=======
        use_ranges = nbatchdims > 0 or ranges is not None

        device_args = args[0].device
        if tagCPUGPU == 1 & tagHostDevice == 1:
            for i in range(1, len(args)):
                if args[i].device.index != device_args.index:
                    raise ValueError(
                        "[KeOps] Input arrays must be all located on the same device."
                    )
>>>>>>> bc0778dc

        device_id, device_args = set_device(
            tagCPUGPU, tagHostDevice, params.device_id_request, *args
        )

        from pykeops.common.keops_io import keops_binder

        myconv = keops_binder["nvrtc" if tagCPUGPU else "cpp"](
            tagCPUGPU,
            tag1D2D,
            tagHostDevice,
            use_ranges,
            device_id,
            params.formula,
            params.aliases,
            len(args),
            params.dtype,
            "torch",
            params.optional_flags,
        ).import_module()

        # N.B.: KeOps C++ expects contiguous data arrays
        test_contig = all(arg.is_contiguous() for arg in args)
        if not test_contig:
            pyKeOps_Warning(
                "at least one of the input tensors is not contiguous. "
                + "Consider using contiguous data arrays to avoid unnecessary copies."
            )
            args = tuple(arg.contiguous() for arg in args)

        # N.B.: KeOps C++ expects contiguous integer arrays as ranges
        if params.ranges:
            params.ranges = tuple(r.contiguous() for r in params.ranges)

        result = myconv.genred_pytorch(
            device_args,
            params.ranges,
            params.nx,
            params.ny,
            nbatchdims,
            params.out,
            *args,
        )

        return result, torch.tensor([myconv.dimout, myconv.tagIJ])

    @staticmethod
    def _setup_context(ctx, inputs, outputs):
        params, *args = inputs
        result, info = outputs
        ctx.mark_non_differentiable(info)
        dimout, tagIJ = int(info[0]), int(info[1])

        ctx.optional_flags = params.optional_flags.copy()

        # Context variables: save everything to compute the gradient:
        ctx.params = params
        ctx.dimout = dimout
        ctx.tagIJ = tagIJ

        # relying on the 'ctx.saved_variables' attribute is necessary  if you want to be able to differentiate the output
        #  of the backward once again. It helps pytorch to keep track of 'who is who'.
        ctx.save_for_backward(*args, result)

        # for forward AD we cannot use save_for_backward, so we put also args and result in ctx...
        ctx.args = args
        ctx.result = result

    @staticmethod
    def _backward(ctx, G, _):
        params = ctx.params
        dimout = ctx.dimout
        tagIJ = ctx.tagIJ
        args = ctx.saved_tensors[:-1]  # Unwrap the saved variables
        nargs = len(args)
        result = ctx.saved_tensors[-1].detach()

        check_AD_supported(params.formula)

        # If formula takes 5 variables (numbered from 0 to 4), then the gradient
        # wrt. the output, G, should be given as a 6-th variable (numbered 5),
        # with the same dim-cat as the formula's output.
        eta = f"Var({nargs},{dimout},{tagIJ})"

        # there is also a new variable for the formula's output
        resvar = f"Var({nargs+1},{dimout},{tagIJ})"

        # convert to contiguous:
        G = G.contiguous()

        grads = []  # list of gradients wrt. args;

        for var_ind, (sig, arg_ind) in enumerate(
            zip(params.aliases, args)
        ):  # Run through the arguments
            # If the current gradient is to be discarded immediatly...
            if not ctx.needs_input_grad[var_ind + 1]:  # NB "+1" because of params
                grads.append(None)  # Don't waste time computing it.
            else:
                # Otherwise, the current gradient is really needed by the user. Adding new aliases is way too dangerous if we want to compute
                # second derivatives, etc. So we make explicit references to Var<ind,dim,cat> instead.
                # New here (Joan) : we still add the new variables to the list of "aliases" (without
                # giving new aliases for them) these will not be used in the C++ code,
                # but are useful to keep track of the actual variables used in the formula
                _, cat, dim, pos = get_type(sig, position_in_list=var_ind)
                var = f"Var({pos},{dim},{cat})"  # V
                formula_g = f"Grad_WithSavedForward({params.formula},{var},{eta},{resvar})"  # Grad<F,V,G,R>
                aliases_g = params.aliases + [eta, resvar]
                args_g = (*args, G, result)  # Don't forget the gradient to backprop !

                # N.B.: if I understand PyTorch's doc, we should redefine this function every time we use it?
                genconv = GenredAutograd_fun

                # For a reduction of the type sum(F*b), with b a variable, and if we require the gradient
                # with respect to b, the gradient will be of same type sum(F*eta). So we set again rec_multVar option
                # in this case.
                if (
                    not isinstance(params.rec_multVar_highdim, bool)
                    and pos == params.rec_multVar_highdim
                ):
                    params.rec_multVar_highdim = (
                        nargs  # nargs is the position of variable eta.
                    )
                else:
                    params.rec_multVar_highdim = None

                params_g = copy.copy(params)
                params_g.formula = formula_g
                params_g.aliases = aliases_g
                params_g.out = None

                grad = genconv(params_g, *args_g)

                if (
                    cat == 2
                ):  # we're referring to a parameter, so we'll have to sum both wrt 'i' and 'j'
                    # WARNING !! : here we rely on the implementation of DiffT in files in folder keopscore/core/formulas/reductions
                    # if tagI==cat of V is 2, then reduction is done wrt j, so we need to further sum output wrt i

                    # Then, sum 'grad' wrt 'i' :
                    # I think that '.sum''s backward introduces non-contiguous arrays,
                    # and is thus non-compatible with GenredAutograd: grad = grad.sum(0)
                    # We replace it with a 'handmade hack' :
                    # grad = torch.ones(1, grad.shape[0]).type_as(grad.data) @ grad
                    # grad = grad.view(-1)
                    grad = (1.0 * grad).sum(-2)
                    dims_to_collapse = tuple(
                        i
                        for (i, (x, y)) in enumerate(
                            zip(arg_ind.shape[:-1], grad.shape[:-1])
                        )
                        if x < y
                    )

                else:
                    # N.B.: 'grad' is always a full [A, .., B, M, D] or [A, .., B, N, D] or [A, .., B, D] tensor,
                    #       whereas 'arg_ind' may have some broadcasted batched dimensions.
                    #       Before returning our gradient, we must collapse 'grad' with a .sum() operation,
                    #       which is the adjoint of the good old "repmat" that could have been used
                    #       to emulate the batch broadcasting.
                    dims_to_collapse = tuple(
                        i
                        for (i, (x, y)) in enumerate(
                            zip(arg_ind.shape[:-2], grad.shape[:-2])
                        )
                        if x < y
                    )

                if dims_to_collapse != ():
                    grad = (1.0 * grad).sum(dims_to_collapse, keepdim=True)
                grad = grad.reshape(
                    arg_ind.shape
                )  # The gradient should have the same shape as the input!
                grads.append(grad)

        # Grads wrt. params, *args
        return None, *grads


if torch.__version__ < "2.0":

    class GenredAutograd(torch.autograd.Function):
        """
        This class is the entry point to pytorch auto grad engine.
        """

        @staticmethod
        def forward(ctx, *inputs):
            outputs = GenredAutograd_base._forward(*inputs)
            GenredAutograd_base._setup_context(ctx, inputs, outputs)
            result, _ = outputs
            return result

        @staticmethod
        def backward(ctx, G):
            return GenredAutograd_base._backward(ctx, G, None)

    GenredAutograd_fun = GenredAutograd.apply

else:

    class GenredAutograd(torch.autograd.Function):
        """
        This class is the entry point to pytorch auto grad engine.
        """

        @staticmethod
        def forward(*inputs):
            return GenredAutograd_base._forward(*inputs)

        @staticmethod
        def setup_context(ctx, inputs, outputs):
            GenredAutograd_base._setup_context(ctx, inputs, outputs)

        @staticmethod
        def backward(ctx, G, _):
            return GenredAutograd_base._backward(ctx, G, _)

        @staticmethod
        def vmap(ctx, in_dims, params, *args):
            ind_vmap_args = in_dims[1:]
            args = list(args)
            n = len(args)

            for k in range(n):
                if ind_vmap_args[k] is None:
                    args[k] = args[k][None, ...]
                else:
                    args[k] = args[k].transpose(0, ind_vmap_args[k]).contiguous()

            return GenredAutograd.apply(params, *args), (0, None)

        @staticmethod
        def jvp(ctx, *grad_inputs):
            params = ctx.params
            formula = params.formula
            aliases = params.aliases
            backend = params.backend
            dtype = params.dtype
            ranges = params.ranges
            optional_flags = params.optional_flags
            device_id_request = params.device_id_request
            dimout = ctx.dimout
            tagIJ = ctx.tagIJ
            nx = params.nx
            ny = params.ny
            args = ctx.args
            nargs = len(args)
            result = ctx.result

            check_AD_supported(formula)

            # we define a new variable for the formula's output
            resvar = f"Var({nargs+1},{dimout},{tagIJ})"

            # We define Var objects corresponding to grad_inputs tensors.
            # Each Var has the same dim and cat as the corresponding input arg.
            out = 0
            for var_ind, (sig, arg_ind) in enumerate(
                zip(aliases, args)
            ):  # Run through the arguments
                grad_input = grad_inputs[var_ind + 1]
                if grad_input is not None:
                    grad_input = grad_input.contiguous()
                    _, cat, dim, pos = get_type(sig, position_in_list=var_ind)
                    var = f"Var({pos},{dim},{cat})"
                    eta = f"Var({nargs},{dim},{cat})"
                    formula_d = f"Diff_WithSavedForward({formula},{var},{eta},{resvar})"
                    aliases_d = aliases + [eta] + [resvar]
                    args_d = (*args, grad_input, result)
                    genconv = GenredAutograd_fun

                    params_d = copy.copy(params)
                    params_d.formula = formula_d
                    params_d.aliases = aliases_d
                    params_d.out = None

                    # For a reduction of the type sum(F*b), with b a variable, and if we require the diff
                    # with respect to b, the diff will be of same type sum(F*eta). So we set again rec_multVar option
                    # in this case.
                    if (
                        not isinstance(params.rec_multVar_highdim, bool)
                        and pos == params.rec_multVar_highdim
                    ):
                        params_d.rec_multVar_highdim = (
                            nargs  # nargs is the position of variable eta.
                        )
                    else:
                        params_d.rec_multVar_highdim = None

                    diff = genconv(params_d, *args_d)

                    out = out + diff

            return out, None

    def GenredAutograd_fun(*inputs):
        return GenredAutograd.apply(*inputs)[0]


class Genred:
    r"""
    Creates a new generic operation.

    This is KeOps' main function, whose usage is documented in
    the :doc:`user-guide <../../Genred>`,
    the :doc:`gallery of examples <../../../_auto_examples/index>`
    and the :doc:`high-level tutorials <../../../_auto_tutorials/index>`.
    Taking as input a handful of strings and integers that specify
    a custom Map-Reduce operation, it returns a C++ wrapper
    that can be called just like any other PyTorch function.

    Note:
        :func:`Genred` is fully compatible with PyTorch's :mod:`autograd` engine:
        You can **backprop** through the KeOps :meth:`__call__` just
        as if it was a vanilla PyTorch operation (except for Min or Max reduction types,
        see :ref:`reductions <part.reduction>`)

    Example:
        >>> my_conv = Genred('Exp(-SqNorm2(x - y))',  # formula
        ...                  ['x = Vi(3)',            # 1st input: dim-3 vector per line
        ...                   'y = Vj(3)'],           # 2nd input: dim-3 vector per column
        ...                  reduction_op='Sum',      # we also support LogSumExp, Min, etc.
        ...                  axis=1)                  # reduce along the lines of the kernel matrix
        >>> # Apply it to 2d arrays x and y with 3 columns and a (huge) number of lines
        >>> x = torch.randn(1000000, 3, requires_grad=True).cuda()
        >>> y = torch.randn(2000000, 3).cuda()
        >>> a = my_conv(x, y)  # a_i = sum_j exp(-|x_i-y_j|^2)
        >>> print(a.shape)
        torch.Size([1000000, 1])
        >>> [g_x] = torch.autograd.grad((a ** 2).sum(), [x])  # KeOps supports autograd!
        >>> print(g_x.shape)
        torch.Size([1000000, 3])

    """

    def __init__(
        self,
        formula,
        aliases,
        reduction_op="Sum",
        axis=0,
        dtype=None,
        opt_arg=None,
        formula2=None,
        cuda_type=None,
        dtype_acc="auto",
        use_double_acc=False,
        sum_scheme="auto",
        enable_chunks=True,
        rec_multVar_highdim=False,
        use_fast_math=True,
    ):
        r"""
        Instantiate a new generic operation.

        Note:
            :class:`Genred` relies on C++ or CUDA kernels that are compiled on-the-fly,
            and stored in a :ref:`cache directory <part.cache>` as shared libraries (".so" files) for later use.

        Args:
            formula (string): The scalar- or vector-valued expression
                that should be computed and reduced.
                The correct syntax is described in the :doc:`documentation <../../Genred>`,
                using appropriate :doc:`mathematical operations <../../../api/math-operations>`.
            aliases (list of strings): A list of identifiers of the form ``"AL = TYPE(DIM)"``
                that specify the categories and dimensions of the input variables. Here:

                  - ``AL`` is an alphanumerical alias, used in the **formula**.
                  - ``TYPE`` is a *category*. One of:

                    - ``Vi``: indexation by :math:`i` along axis 0.
                    - ``Vj``: indexation by :math:`j` along axis 1.
                    - ``Pm``: no indexation, the input tensor is a *vector* and not a 2d array.

                  - ``DIM`` is an integer, the dimension of the current variable.

                As described below, :meth:`__call__` will expect as input Tensors whose
                shape are compatible with **aliases**.

        Keyword Args:
            reduction_op (string, default = ``"Sum"``): Specifies the reduction
                operation that is applied to reduce the values
                of ``formula(x_i, y_j, ...)`` along axis 0 or axis 1.
                The supported values are one of  :ref:`part.reduction`.

            axis (int, default = 0): Specifies the dimension of the "kernel matrix" that is reduced by our routine.
                The supported values are:

                  - **axis** = 0: reduction with respect to :math:`i`, outputs a ``Vj`` or ":math:`j`" variable.
                  - **axis** = 1: reduction with respect to :math:`j`, outputs a ``Vi`` or ":math:`i`" variable.

            opt_arg (int, default = None): If **reduction_op** is in ``["KMin", "ArgKMin", "KMin_ArgKMin"]``,
                this argument allows you to specify the number ``K`` of neighbors to consider.

            dtype_acc (string, default ``"auto"``): type for accumulator of reduction, before casting to dtype.
                It improves the accuracy of results in case of large sized data, but is slower.
                Default value "auto" will set this option to the value of dtype. The supported values are:

                  - **dtype_acc** = ``"float16"`` : allowed only if dtype is "float16".
                  - **dtype_acc** = ``"float32"`` : allowed only if dtype is "float16" or "float32".
                  - **dtype_acc** = ``"float64"`` : allowed only if dtype is "float32" or "float64"..

            use_double_acc (bool, default False): same as setting dtype_acc="float64" (only one of the two options can be set)
                If True, accumulate results of reduction in float64 variables, before casting to float32.
                This can only be set to True when data is in float32 or float64.
                It improves the accuracy of results in case of large sized data, but is slower.

            sum_scheme (string, default ``"auto"``): method used to sum up results for reductions.
                Default value "auto" will set this option to "block_red". Possible values are:
                  - **sum_scheme** =  ``"direct_sum"``: direct summation
                  - **sum_scheme** =  ``"block_sum"``: use an intermediate accumulator in each block before accumulating
                    in the output. This improves accuracy for large sized data.
                  - **sum_scheme** =  ``"kahan_scheme"``: use Kahan summation algorithm to compensate for round-off errors. This improves
                accuracy for large sized data.

            enable_chunks (bool, default True): for Gpu mode only, enable automatic selection of special "chunked" computation mode for accelerating reductions
                                with formulas involving large dimension variables.

            rec_multVar_highdim (bool, default False): for Gpu mode only, enable special "final chunked" computation mode for accelerating reductions
                                with formulas involving large dimension variables. Beware ! This will only work if the formula has the very special form
                                that allows such computation mode.

            use_fast_math (bool, default True): enables use_fast_math Cuda option

        """

        if dtype:
            pyKeOps_Warning(
                "keyword argument dtype in Genred is deprecated ; argument is ignored."
            )
        if cuda_type:
            pyKeOps_Warning(
                "keyword argument cuda_type in Genred is deprecated ; argument is ignored."
            )

        self.reduction_op = reduction_op
        reduction_op_internal, formula2 = preprocess(reduction_op, formula2)

        self.optional_flags = get_optional_flags(
            reduction_op_internal,
            dtype_acc,
            use_double_acc,
            sum_scheme,
            enable_chunks,
            use_fast_math,
        )

        str_opt_arg = f",{opt_arg}" if opt_arg else ""
        str_formula2 = f",{formula2}" if formula2 else ""
        self.formula = f"{reduction_op_internal}_Reduction({formula}{str_opt_arg},{axis2cat(axis)}{str_formula2})"
        self.aliases = complete_aliases(
            self.formula, list(aliases)
        )  # just in case the user provided a tuple
        self.axis = axis
        self.opt_arg = opt_arg

        self.rec_multVar_highdim = rec_multVar_highdim

    def __call__(self, *args, backend="auto", device_id=-1, ranges=None, out=None):
        r"""
        To apply the routine on arbitrary torch Tensors.

        .. warning:
            Even for variables of size 1 (e.g. :math:`a_i\in\mathbb{R}`
            for :math:`i\in[0,M)`), KeOps expects inputs to be formatted
            as 2d Tensors of size ``(M,dim)``. In practice,
            ``a.view(-1,1)`` should be used to turn a vector of weights
            into a *list of scalar values*.

        Args:
            *args (2d Tensors (variables ``Vi(..)``, ``Vj(..)``) and 1d Tensors (parameters ``Pm(..)``)): The input numerical arrays,
                which should all have the same ``dtype``, be **contiguous** and be stored on
                the **same device**. KeOps expects one array per alias,
                with the following compatibility rules:

                    - All ``Vi(Dim_k)`` variables are encoded as **2d-tensors** with ``Dim_k`` columns and the same number of lines :math:`M`.
                    - All ``Vj(Dim_k)`` variables are encoded as **2d-tensors** with ``Dim_k`` columns and the same number of lines :math:`N`.
                    - All ``Pm(Dim_k)`` variables are encoded as **1d-tensors** (vectors) of size ``Dim_k``.

        Keyword Args:
            backend (string): Specifies the map-reduce scheme.
                The supported values are:

                    - ``"auto"`` (default): let KeOps decide which backend is best suited to your data, based on the tensors' shapes. ``"GPU_1D"`` will be chosen in most cases.
                    - ``"CPU"``: use a simple C++ ``for`` loop on a single CPU core.
                    - ``"GPU_1D"``: use a `simple multithreading scheme <https://github.com/getkeops/keops/blob/main/keops/core/GpuConv1D.cu>`_ on the GPU - basically, one thread per value of the output index.
                    - ``"GPU_2D"``: use a more sophisticated `2D parallelization scheme <https://github.com/getkeops/keops/blob/main/keops/core/GpuConv2D.cu>`_ on the GPU.
                    - ``"GPU"``: let KeOps decide which one of the ``"GPU_1D"`` or the ``"GPU_2D"`` scheme will run faster on the given input.

            device_id (int, default=-1): Specifies the GPU that should be used
                to perform   the computation; a negative value lets your system
                choose the default GPU. This parameter is only useful if your
                system has access to several GPUs.

            ranges (6-uple of IntTensors, None by default):
                Ranges of integers that specify a
                :doc:`block-sparse reduction scheme <../../sparsity>`
                with *Mc clusters along axis 0* and *Nc clusters along axis 1*.
                If None (default), we simply loop over all indices
                :math:`i\in[0,M)` and :math:`j\in[0,N)`.

                **The first three ranges** will be used if **axis** = 1
                (reduction along the axis of ":math:`j` variables"),
                and to compute gradients with respect to ``Vi(..)`` variables:

                    - ``ranges_i``, (Mc,2) IntTensor - slice indices
                      :math:`[\operatorname{start}^I_k,\operatorname{end}^I_k)` in :math:`[0,M]`
                      that specify our Mc blocks along the axis 0
                      of ":math:`i` variables".
                    - ``slices_i``, (Mc,) IntTensor - consecutive slice indices
                      :math:`[\operatorname{end}^S_1, ..., \operatorname{end}^S_{M_c}]`
                      that specify Mc ranges :math:`[\operatorname{start}^S_k,\operatorname{end}^S_k)` in ``redranges_j``,
                      with :math:`\operatorname{start}^S_k = \operatorname{end}^S_{k-1}`.
                      **The first 0 is implicit**, meaning that :math:`\operatorname{start}^S_0 = 0`, and we typically expect that
                      ``slices_i[-1] == len(redrange_j)``.
                    - ``redranges_j``, (Mcc,2) IntTensor - slice indices
                      :math:`[\operatorname{start}^J_\ell,\operatorname{end}^J_\ell)` in :math:`[0,N]`
                      that specify reduction ranges along the axis 1
                      of ":math:`j` variables".

                If **axis** = 1,
                these integer arrays allow us to say
                that ``for k in range(Mc)``, the output values for
                indices ``i in range( ranges_i[k,0], ranges_i[k,1] )``
                should be computed using a Map-Reduce scheme over
                indices ``j in Union( range( redranges_j[l, 0], redranges_j[l, 1] ))``
                for ``l in range( slices_i[k-1], slices_i[k] )``.

                **Likewise, the last three ranges** will be used if **axis** = 0
                (reduction along the axis of ":math:`i` variables"),
                and to compute gradients with respect to ``Vj(..)`` variables:

                    - ``ranges_j``, (Nc,2) IntTensor - slice indices
                      :math:`[\operatorname{start}^J_k,\operatorname{end}^J_k)` in :math:`[0,N]`
                      that specify our Nc blocks along the axis 1
                      of ":math:`j` variables".
                    - ``slices_j``, (Nc,) IntTensor - consecutive slice indices
                      :math:`[\operatorname{end}^S_1, ..., \operatorname{end}^S_{N_c}]`
                      that specify Nc ranges :math:`[\operatorname{start}^S_k,\operatorname{end}^S_k)` in ``redranges_i``,
                      with :math:`\operatorname{start}^S_k = \operatorname{end}^S_{k-1}`.
                      **The first 0 is implicit**, meaning that :math:`\operatorname{start}^S_0 = 0`, and we typically expect that
                      ``slices_j[-1] == len(redrange_i)``.
                    - ``redranges_i``, (Ncc,2) IntTensor - slice indices
                      :math:`[\operatorname{start}^I_\ell,\operatorname{end}^I_\ell)` in :math:`[0,M]`
                      that specify reduction ranges along the axis 0
                      of ":math:`i` variables".

                If **axis** = 0,
                these integer arrays allow us to say
                that ``for k in range(Nc)``, the output values for
                indices ``j in range( ranges_j[k,0], ranges_j[k,1] )``
                should be computed using a Map-Reduce scheme over
                indices ``i in Union( range( redranges_i[l, 0], redranges_i[l, 1] ))``
                for ``l in range( slices_j[k-1], slices_j[k] )``.

            out (2d Tensor, None by default): The output numerical array, for in-place computation.
                If provided, the output array should all have the same ``dtype``, be **contiguous** and be stored on
                the **same device** as the arguments. Moreover it should have the correct shape for the output.

        Returns:
            (M,D) or (N,D) Tensor:

            The output of the reduction, stored on the same device
            as the input Tensors. The output of a Genred call is always a
            **2d-tensor** with :math:`M` or :math:`N` lines (if **axis** = 1
            or **axis** = 0, respectively) and a number of columns
            that is inferred from the **formula**.

        """

        dtype = args[0].dtype.__str__().split(".")[1]

        nx, ny = get_sizes(self.aliases, *args)
        nout, nred = (nx, ny) if self.axis == 1 else (ny, nx)

        if "Arg" in self.reduction_op:
            # when using Arg type reductions,
            # if nred is greater than 16 millions and dtype=float32, the result is not reliable
            # because we encode indices as floats, so we raise an exception ;
            # same with float16 type and nred>2048
            if nred > 1.6e7 and dtype in ("float32", "float"):
                raise ValueError(
                    "size of input array is too large for Arg type reduction with single precision. Use double precision."
                )
            elif nred > 2048 and dtype in ("float16", "half"):
                raise ValueError(
                    "size of input array is too large for Arg type reduction with float16 dtype.."
                )

        params = Genred_parameters()
        params.formula = self.formula
        params.aliases = self.aliases
        params.backend = backend
        params.dtype = dtype
        params.device_id_request = device_id
        params.ranges = ranges
        params.optional_flags = self.optional_flags
        params.rec_multVar_highdim = self.rec_multVar_highdim
        params.nx = nx
        params.ny = ny
        params.out = out
        out = GenredAutograd_fun(params, *args)

        return postprocess(out, "torch", self.reduction_op, nout, self.opt_arg, dtype)<|MERGE_RESOLUTION|>--- conflicted
+++ resolved
@@ -80,19 +80,7 @@
         # number of batch dimensions
         # N.B. we assume here that there is at least a cat=0 or cat=1 variable in the formula...
         nbatchdims = max(len(arg.shape) for arg in args) - 2
-<<<<<<< HEAD
-        use_ranges = (nbatchdims > 0) or (params.ranges is not None)
-=======
         use_ranges = nbatchdims > 0 or ranges is not None
-
-        device_args = args[0].device
-        if tagCPUGPU == 1 & tagHostDevice == 1:
-            for i in range(1, len(args)):
-                if args[i].device.index != device_args.index:
-                    raise ValueError(
-                        "[KeOps] Input arrays must be all located on the same device."
-                    )
->>>>>>> bc0778dc
 
         device_id, device_args = set_device(
             tagCPUGPU, tagHostDevice, params.device_id_request, *args
