##########################################################
# Import pyKeOps routines


from .generic.generic_red import Genred
<<<<<<< HEAD
=======

>>>>>>> e91bcf8a
# from .generic.generic_red_R import GenredR # FIXME
from .operations import KernelSolve
from .generic.generic_ops import (
    generic_sum,
    generic_logsumexp,
    generic_argmin,
    generic_argkmin,
)
from .lazytensor.LazyTensor import LazyTensor, ComplexLazyTensor, Vi, Vj, Pm

__all__ = sorted(
    [
        "Genred",
        "GenredR",
        "generic_sum",
        "generic_logsumexp",
        "generic_argmin",
        "generic_argkmin",
        "KernelSolve",
        "LazyTensor",
        "Vi",
        "Vj",
        "Pm",
    ]
)<|MERGE_RESOLUTION|>--- conflicted
+++ resolved
@@ -3,10 +3,7 @@
 
 
 from .generic.generic_red import Genred
-<<<<<<< HEAD
-=======
 
->>>>>>> e91bcf8a
 # from .generic.generic_red_R import GenredR # FIXME
 from .operations import KernelSolve
 from .generic.generic_ops import (
