# pragma once

<<<<<<< HEAD
// #include <torch/extension.h>
#include <torch/types.h>
#include <pybind11/pybind11.h>
=======
// include order matters...
#include <torch/extension.h>
>>>>>>> 18794b5b

#include <@shared_obj_name@.h><|MERGE_RESOLUTION|>--- conflicted
+++ resolved
@@ -1,12 +1,6 @@
 # pragma once
 
-<<<<<<< HEAD
-// #include <torch/extension.h>
-#include <torch/types.h>
-#include <pybind11/pybind11.h>
-=======
 // include order matters...
 #include <torch/extension.h>
->>>>>>> 18794b5b
 
 #include <@shared_obj_name@.h>