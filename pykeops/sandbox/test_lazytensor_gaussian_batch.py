# Test for gaussian kernel operation using LazyTensors.

import time

import math
import torch
from pykeops.torch import LazyTensor

B1, B2, M, N, D, DV = 3, 4, 1000, 1000, 3, 2


test_grad = True
<<<<<<< HEAD
device_id = "cuda"
do_warmup = True

x = torch.rand(1, B2, M, 1, D, requires_grad=test_grad, device=device_id) / math.sqrt(D)
y = torch.rand(B1, B2, 1, N, D, device=device_id) / math.sqrt(D)
b = torch.randn(B1, 1, N, DV, requires_grad=test_grad, device=device_id)
=======
device_id = 'cuda' if torch.cuda.is_available() else 'cpu'
do_warmup = False

x = torch.rand(  1, B2, M, 1,  D, device=device_id)/math.sqrt(D)
y = torch.rand( B1, B2, 1, N,  D, device=device_id)/math.sqrt(D)
b = torch.randn(B1,  1,    N, DV, requires_grad=test_grad, device=device_id)
>>>>>>> 57d2c596


def fun(x, y, b, backend):
    if backend == "keops":
        x = LazyTensor(x)
        y = LazyTensor(y)
    elif backend != "torch":
        raise ValueError("wrong backend")
    Dxy = ((x - y) ** 2).sum(dim=4)
    Kxy = (-Dxy).exp()
    if backend == "keops":
        out = LazyTensor.__matmul__(
            Kxy, b, optional_flags=["-DENABLE_FINAL_CHUNKS=1", "-DDIMFINALCHUNK=64"]
        )
    else:
        out = Kxy @ b
    if device_id != "cpu":
        torch.cuda.synchronize()
    # print("out:",out.flatten()[:10])
    return out


backends = ["torch", "keops"]

out = []
for backend in backends:
    if do_warmup:
        fun(
            x[:, :, : min(M, 100), :, :].contiguous(),
            y[:, :, :, : min(N, 100), :].contiguous(),
            b[:, :, : min(N, 100), :].contiguous(),
            backend,
        )
        fun(
            x[:, :, : min(M, 100), :, :].contiguous(),
            y[:, :, :, : min(N, 100), :].contiguous(),
            b[:, :, : min(N, 100), :].contiguous(),
            backend,
        )
    start = time.time()
    out.append(fun(x, y, b, backend).squeeze())
    end = time.time()
    print("time for " + backend + ":", end - start)

if len(out) > 1:
    print("relative error:", (torch.norm(out[0] - out[1]) / torch.norm(out[0])).item())

if test_grad:
    out_g = []
    for k, backend in enumerate(backends):
        start = time.time()
        out_g.append(torch.autograd.grad((out[k] ** 2).sum(), [b])[0])
        end = time.time()
        print("time for " + backend + " (grad):", end - start)

    if len(out_g) > 1:
        print(
            "relative error grad:",
            (torch.norm(out_g[0] - out_g[1]) / torch.norm(out_g[0])).item(),
        )<|MERGE_RESOLUTION|>--- conflicted
+++ resolved
@@ -10,21 +10,12 @@
 
 
 test_grad = True
-<<<<<<< HEAD
-device_id = "cuda"
-do_warmup = True
-
-x = torch.rand(1, B2, M, 1, D, requires_grad=test_grad, device=device_id) / math.sqrt(D)
-y = torch.rand(B1, B2, 1, N, D, device=device_id) / math.sqrt(D)
-b = torch.randn(B1, 1, N, DV, requires_grad=test_grad, device=device_id)
-=======
 device_id = 'cuda' if torch.cuda.is_available() else 'cpu'
 do_warmup = False
 
 x = torch.rand(  1, B2, M, 1,  D, device=device_id)/math.sqrt(D)
 y = torch.rand( B1, B2, 1, N,  D, device=device_id)/math.sqrt(D)
 b = torch.randn(B1,  1,    N, DV, requires_grad=test_grad, device=device_id)
->>>>>>> 57d2c596
 
 
 def fun(x, y, b, backend):
