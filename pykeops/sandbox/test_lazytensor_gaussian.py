--- conflicted
+++ resolved
@@ -10,15 +10,6 @@
 
 dtype = torch.float32
 
-<<<<<<< HEAD
-test_grad = False
-device_id = "cuda"
-do_warmup = False
-
-x = torch.rand(M, 1, D, device=device_id) / math.sqrt(D)
-y = torch.rand(1, N, D, device=device_id) / math.sqrt(D)
-b = torch.randn(N, DV, requires_grad=test_grad, device=device_id)
-=======
 test_grad = True
 test_grad2 = False
 device_id = 'cuda' if torch.cuda.is_available() else 'cpu'
@@ -27,7 +18,6 @@
 x = torch.rand(M, 1, D, device=device_id, dtype=dtype)/math.sqrt(D)
 y = torch.rand(1, N, D, device=device_id, dtype=dtype)/math.sqrt(D)
 b = torch.randn(N, DV, requires_grad=test_grad, device=device_id, dtype=dtype)
->>>>>>> 57d2c596
 
 
 def fun(x, y, b, backend):
@@ -71,15 +61,6 @@
         start = time.time()
         out_g.append(torch.autograd.grad((out[k] ** 2).sum(), [b], create_graph=True)[0])
         end = time.time()
-<<<<<<< HEAD
-        print("time for " + backend + " (grad):", end - start)
-
-    if len(out_g) > 1:
-        print(
-            "relative error grad:",
-            (torch.norm(out_g[0] - out_g[1]) / torch.norm(out_g[0])).item(),
-        )
-=======
         print("time for "+backend+" (grad):", end-start )
     
     if len(out_g)>1:
@@ -96,4 +77,9 @@
     if len(out_g2)>1:
         print("relative error grad:", (torch.norm(out_g2[0]-out_g2[1])/torch.norm(out_g2[0])).item() )
     
->>>>>>> 57d2c596
+
+    if len(out_g) > 1:
+        print(
+            "relative error grad:",
+            (torch.norm(out_g[0] - out_g[1]) / torch.norm(out_g[0])).item(),
+        )