--- conflicted
+++ resolved
@@ -17,13 +17,8 @@
 
     @staticmethod
     def forward(ctx, formula, aliases, varinvpos, alpha, backend, dtype, device_id, eps, ranges, accuracy_flags, *args):
-<<<<<<< HEAD
-    
-        optional_flags = ['-DPYTORCH_INCLUDE_DIR=' + ';'.join(include_dirs)] +  + ['-DPYTORCH_LIBRARY_DIR' + ';'.join(library_dirs) ] + accuracy_flags
-=======
 
         optional_flags = include_dirs + accuracy_flags
->>>>>>> 18794b5b
 
         myconv = LoadKeOps(formula, aliases, dtype, 'torch',
                            optional_flags).import_module()
