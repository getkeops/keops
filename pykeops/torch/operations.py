import torch

from pykeops.common.get_options import get_tag_backend
from pykeops.common.keops_io import LoadKeOps
from pykeops.common.operations import ConjugateGradientSolver
from pykeops.common.parse_type import get_type, complete_aliases
from pykeops.common.parse_type import parse_aliases, get_accuracy_flags
from pykeops.common.utils import axis2cat
from pykeops.torch import default_dtype
from pykeops.torch import include_dirs
from pykeops.torch.generic.generic_red import GenredAutograd


class KernelSolveAutograd(torch.autograd.Function):
    """
    This class is the entry point to pytorch auto grad engine.
    """

    @staticmethod
    def forward(ctx, formula, aliases, varinvpos, alpha, backend, dtype, device_id, eps, ranges, accuracy_flags, *args):
    
<<<<<<< HEAD
        myconv = LoadKeOps(formula, aliases, dtype, 'torch',
                           ['-DPYTORCH_INCLUDE_DIR=' + ';'.join(include_dirs)]).import_module()
=======
        optional_flags = ['-DPYTORCH_INCLUDE_DIR=' + ';'.join(include_dirs)] + accuracy_flags

        myconv = LoadKEops(formula, aliases, dtype, 'torch',
                           optional_flags).import_module()
>>>>>>> 748a7360

        # Context variables: save everything to compute the gradient:
        ctx.formula = formula
        ctx.aliases = aliases
        ctx.varinvpos = varinvpos
        ctx.alpha = alpha
        ctx.backend = backend
        ctx.dtype = dtype
        ctx.device_id = device_id
        ctx.eps = eps
        ctx.myconv = myconv
        ctx.ranges = ranges
        ctx.accuracy_flags = accuracy_flags
        if ranges is None: ranges = () # To keep the same type
            
        varinv = args[varinvpos]
        ctx.varinvpos = varinvpos

        tagCPUGPU, tag1D2D, tagHostDevice = get_tag_backend(backend, args)

        if tagCPUGPU==1 & tagHostDevice==1:
            device_id = args[0].device.index
            for i in range(1,len(args)):
                if args[i].device.index != device_id:
                    raise ValueError("[KeOps] Input arrays must be all located on the same device.")

        (categories, dimensions) = parse_aliases(aliases)
        def linop(var):
            newargs = args[:varinvpos] + (var,) + args[varinvpos+1:]
            res = myconv.genred_pytorch(tagCPUGPU, tag1D2D, tagHostDevice, device_id, ranges, categories, dimensions,
                                        *newargs)
            if alpha:
                res += alpha*var
            return res

        global copy
        result = ConjugateGradientSolver('torch', linop, varinv.data, eps)

        # relying on the 'ctx.saved_variables' attribute is necessary  if you want to be able to differentiate the output
        #  of the backward once again. It helps pytorch to keep track of 'who is who'.
        ctx.save_for_backward(*args,result)

        return result

    @staticmethod
    def backward(ctx, G):
        formula = ctx.formula
        aliases = ctx.aliases
        varinvpos = ctx.varinvpos
        backend = ctx.backend
        alpha = ctx.alpha
        dtype = ctx.dtype
        device_id = ctx.device_id
        eps = ctx.eps
        myconv = ctx.myconv
        varinvpos = ctx.varinvpos
        ranges = ctx.ranges
        accuracy_flags = ctx.accuracy_flags

        args = ctx.saved_tensors[:-1]  # Unwrap the saved variables
        nargs = len(args)
        result = ctx.saved_tensors[-1]

        # If formula takes 5 variables (numbered from 0 to 4), then the gradient
        # wrt. the output, G, should be given as a 6-th variable (numbered 5),
        # with the same dim-cat as the formula's output.
        eta = 'Var(' + str(nargs) + ',' + str(myconv.dimout) + ',' + str(myconv.tagIJ) + ')'
      
        # there is also a new variable for the formula's output
        resvar = 'Var(' + str(nargs+1) + ',' + str(myconv.dimout) + ',' + str(myconv.tagIJ) + ')'
        
        newargs = args[:varinvpos] + (G,) + args[varinvpos+1:]
        KinvG = KernelSolveAutograd.apply(formula, aliases, varinvpos, alpha, backend, dtype, device_id, eps, ranges, accuracy_flags, *newargs)

        grads = []  # list of gradients wrt. args;

        for (var_ind, sig) in enumerate(aliases):  # Run through the arguments
            # If the current gradient is to be discarded immediatly...
            if not ctx.needs_input_grad[var_ind + 10]:  # because of (formula, aliases, varinvpos, alpha, backend, dtype, device_id, eps, ranges, accuracy_flags)
                grads.append(None)  # Don't waste time computing it.

            else:  # Otherwise, the current gradient is really needed by the user:

                if var_ind == varinvpos:
                    grads.append(KinvG)
                else:
                    # adding new aliases is way too dangerous if we want to compute
                    # second derivatives, etc. So we make explicit references to Var<ind,dim,cat> instead.
                    # New here (Joan) : we still add the new variables to the list of "aliases" (without giving new aliases for them)
                    # these will not be used in the C++ code, 
                    # but are useful to keep track of the actual variables used in the formula
                    _, cat, dim, pos = get_type(sig, position_in_list=var_ind)
                    var = 'Var(' + str(pos) + ',' + str(dim) + ',' + str(cat) + ')'  # V
                    formula_g = 'Grad_WithSavedForward(' + formula + ', ' + var + ', ' + eta + ', ' + resvar + ')'  # Grad<F,V,G,R>
                    aliases_g = aliases + [eta, resvar]
                    args_g = args[:varinvpos] + (result,) + args[varinvpos+1:] + (-KinvG,) + (result,)  # Don't forget the gradient to backprop !

                    # N.B.: if I understand PyTorch's doc, we should redefine this function every time we use it?
                    genconv = GenredAutograd().apply

                    if cat == 2:  # we're referring to a parameter, so we'll have to sum both wrt 'i' and 'j'
                        # WARNING !! : here we rely on the implementation of DiffT in files in folder keops/core/formulas/reductions
                        # if tagI==cat of V is 2, then reduction is done wrt j, so we need to further sum output wrt i
                        grad = genconv(formula_g, aliases_g, backend, dtype, device_id, ranges, accuracy_flags, *args_g)
                        # Then, sum 'grad' wrt 'i' :
                        # I think that '.sum''s backward introduces non-contiguous arrays,
                        # and is thus non-compatible with GenredAutograd: grad = grad.sum(0)
                        # We replace it with a 'handmade hack' :
                        grad = torch.ones(1, grad.shape[0]).type_as(grad.data) @ grad
                        grad = grad.view(-1)
                    else:
                        grad = genconv(formula_g, aliases_g, backend, dtype, device_id, ranges, accuracy_flags, *args_g)
                    grads.append(grad)
         
        # Grads wrt. formula, aliases, varinvpos, alpha, backend, dtype, device_id, eps, ranges, accuracy_flags, *args
        return (None, None, None, None, None, None, None, None, None, None, *grads)



class KernelSolve():
    r"""
    Creates a new conjugate gradient solver.

    Supporting the same :ref:`generic syntax <part.generic_formulas>` as :class:`torch.Genred <pykeops.torch.Genred>`,
    this module allows you to solve generic optimization problems of
    the form:

    .. math::
       & & a^{\star} & =\operatorname*{argmin}_a  \tfrac 1 2 \langle a,( \alpha \operatorname{Id}+K_{xx}) a\rangle - \langle a,b \rangle, \\\\
        &\text{i.e.}\quad &  a^{\star} & = (\alpha \operatorname{Id} + K_{xx})^{-1}  b,

    where :math:`K_{xx}` is a **symmetric**, **positive** definite **linear** operator
    and :math:`\alpha` is a **nonnegative regularization** parameter.

    
    Note:
        :class:`KernelSolve` is fully compatible with PyTorch's :mod:`autograd` engine:
        you can **backprop** through the KernelSolve :meth:`__call__` just
        as if it was a vanilla PyTorch operation.

    Example:
        >>> formula = "Exp(-Norm2(x - y)) * a"  # Exponential kernel
        >>> aliases =  ["x = Vi(3)",  # 1st input: target points, one dim-3 vector per line
        ...             "y = Vj(3)",  # 2nd input: source points, one dim-3 vector per column
        ...             "a = Vj(2)"]  # 3rd input: source signal, one dim-2 vector per column
        >>> K = Genred(formula, aliases, axis = 1)  # Reduce formula along the lines of the kernel matrix
        >>> K_inv = KernelSolve(formula, aliases, "a",  # The formula above is linear wrt. 'a'
        ...                     axis = 1)
        >>> # Generate some random data:
        >>> x = torch.randn(10000, 3, requires_grad=True).cuda()  # Sampling locations
        >>> b = torch.randn(10000, 2).cuda()                      # Random observed signal
        >>> a = K_inv(x, x, b, alpha = .1)  # Linear solve: a_i = (.1*Id + K(x,x)) \ b
        >>> print(a.shape)
        torch.Size([10000, 2]) 
        >>> # Mean squared error:   
        >>> print( ((( .1 * a + K(x,x,a) - b)**2 ).sqrt().sum() / len(x) ).item() )
        0.0002317614998901263
        >>> [g_x] = torch.autograd.grad((a ** 2).sum(), [x])  # KernelSolve supports autograd!
        >>> print(g_x.shape)
        torch.Size([10000, 3]) 
    """
    def __init__(self, formula, aliases, varinvalias, axis=0, dtype=default_dtype, cuda_type=None, use_double_acc=False, use_BlockRed="auto", use_Kahan=False):
        r"""
        Instantiate a new KernelSolve operation.

        Note:
            :class:`KernelSolve` relies on CUDA kernels that are compiled on-the-fly 
            and stored in a :ref:`cache directory <part.cache>` as shared libraries (".so" files) for later use.


        Args:
            formula (string): The scalar- or vector-valued expression
                that should be computed and reduced.
                The correct syntax is described in the :doc:`documentation <../../Genred>`,
                using appropriate :doc:`mathematical operations <../../../api/math-operations>`.
            aliases (list of strings): A list of identifiers of the form ``"AL = TYPE(DIM)"`` 
                that specify the categories and dimensions of the input variables. Here:

                  - ``AL`` is an alphanumerical alias, used in the **formula**.
                  - ``TYPE`` is a *category*. One of:

                    - ``Vi``: indexation by :math:`i` along axis 0.
                    - ``Vj``: indexation by :math:`j` along axis 1.
                    - ``Pm``: no indexation, the input tensor is a *vector* and not a 2d array.

                  - ``DIM`` is an integer, the dimension of the current variable.
                
                As described below, :meth:`__call__` will expect input Tensors whose
                shape are compatible with **aliases**.
            varinvalias (string): The alphanumerical **alias** of the variable with
                respect to which we shall perform our conjugate gradient descent.
                **formula** is supposed to be linear with respect to **varinvalias**,
                but may be more sophisticated than a mere ``"K(x,y) * {varinvalias}"``.

        Keyword Args:
            alpha (float, default = 1e-10): Non-negative 
                **ridge regularization** parameter, added to the diagonal
                of the Kernel matrix :math:`K_{xx}`.

            axis (int, default = 0): Specifies the dimension of the kernel matrix :math:`K_{x_ix_j}` that is reduced by our routine. 
                The supported values are:

                  - **axis** = 0: reduction with respect to :math:`i`, outputs a ``Vj`` or ":math:`j`" variable.
                  - **axis** = 1: reduction with respect to :math:`j`, outputs a ``Vi`` or ":math:`i`" variable.

            dtype (string, default = ``"float32"``): Specifies the numerical ``dtype`` of the input and output arrays. 
                The supported values are:

                  - **dtype** = ``"float32"`` or ``"float"``.
                  - **dtype** = ``"float64"`` or ``"double"``.
                  
        """
        if cuda_type:
            # cuda_type is just old keyword for dtype, so this is just a trick to keep backward compatibility
            dtype = cuda_type 
        reduction_op='Sum'

        self.accuracy_flags = get_accuracy_flags(use_double_acc, use_BlockRed, use_Kahan, dtype, reduction_op)

        self.formula = reduction_op + '_Reduction(' + formula + ',' + str(axis2cat(axis)) + ')'
        self.aliases = complete_aliases(formula, list(aliases))  # just in case the user provided a tuple
        if varinvalias[:4] == "Var(":
            # varinv is given directly as Var(*,*,*) so we just have to read the index
            varinvpos = int(varinvalias[4:varinvalias.find(",")])
        else:
            # we need to recover index from alias
            tmp = self.aliases.copy()
            for (i, s) in enumerate(tmp):
                tmp[i] = s[:s.find("=")].strip()
            varinvpos = tmp.index(varinvalias)
        self.varinvpos = varinvpos
        self.dtype = dtype

    def __call__(self, *args, backend='auto', device_id=-1, alpha=1e-10, eps=1e-6, ranges=None):
        r"""
        Apply the routine on arbitrary torch Tensors.
            
        Warning:
            Even for variables of size 1 (e.g. :math:`a_i\in\mathbb{R}`
            for :math:`i\in[0,M)`), KeOps expects inputs to be formatted
            as 2d Tensors of size ``(M,dim)``. In practice,
            ``a.view(-1,1)`` should be used to turn a vector of weights
            into a *list of scalar values*.
        
        Args:
            *args (2d Tensors (variables ``Vi(..)``, ``Vj(..)``) and 1d Tensors (parameters ``Pm(..)``)): The input numerical arrays, 
                which should all have the same ``dtype``, be **contiguous** and be stored on 
                the **same device**. KeOps expects one array per alias, 
                with the following compatibility rules:

                    - All ``Vi(Dim_k)`` variables are encoded as **2d-tensors** with ``Dim_k`` columns and the same number of lines :math:`M`.
                    - All ``Vj(Dim_k)`` variables are encoded as **2d-tensors** with ``Dim_k`` columns and the same number of lines :math:`N`.
                    - All ``Pm(Dim_k)`` variables are encoded as **1d-tensors** (vectors) of size ``Dim_k``.
                
        Keyword Args:
            backend (string): Specifies the map-reduce scheme,
                as detailed in the documentation 
                of the :class:`torch.Genred <pykeops.torch.Genred>` module.

            device_id (int, default=-1): Specifies the GPU that should be used 
                to perform   the computation; a negative value lets your system 
                choose the default GPU. This parameter is only useful if your 
                system has access to several GPUs.

            ranges (6-uple of IntTensors, None by default): Ranges of integers 
                that specify a :doc:`block-sparse reduction scheme <../../sparsity>`
                with *Mc clusters along axis 0* and *Nc clusters along axis 1*,
                as detailed in the documentation 
                of the :class:`torch.Genred <pykeops.torch.Genred>` module.

                If **None** (default), we simply use a **dense Kernel matrix**
                as we loop over all indices :math:`i\in[0,M)` and :math:`j\in[0,N)`.

        Returns:
            (M,D) or (N,D) Tensor:

            The solution of the optimization problem, stored on the same device
            as the input Tensors. The output of a :class:`KernelSolve` 
            call is always a 
            **2d-tensor** with :math:`M` or :math:`N` lines (if **axis** = 1 
            or **axis** = 0, respectively) and a number of columns 
            that is inferred from the **formula**.
            
        """

        return KernelSolveAutograd.apply(self.formula, self.aliases, self.varinvpos, alpha, backend, self.dtype, device_id, eps, ranges, self.accuracy_flags, *args)


<|MERGE_RESOLUTION|>--- conflicted
+++ resolved
@@ -19,15 +19,10 @@
     @staticmethod
     def forward(ctx, formula, aliases, varinvpos, alpha, backend, dtype, device_id, eps, ranges, accuracy_flags, *args):
     
-<<<<<<< HEAD
-        myconv = LoadKeOps(formula, aliases, dtype, 'torch',
-                           ['-DPYTORCH_INCLUDE_DIR=' + ';'.join(include_dirs)]).import_module()
-=======
         optional_flags = ['-DPYTORCH_INCLUDE_DIR=' + ';'.join(include_dirs)] + accuracy_flags
 
         myconv = LoadKEops(formula, aliases, dtype, 'torch',
                            optional_flags).import_module()
->>>>>>> 748a7360
 
         # Context variables: save everything to compute the gradient:
         ctx.formula = formula
