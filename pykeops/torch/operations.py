--- conflicted
+++ resolved
@@ -16,29 +16,9 @@
     """
 
     @staticmethod
-<<<<<<< HEAD
-    def forward(
-        ctx,
-        formula,
-        aliases,
-        varinvpos,
-        alpha,
-        backend,
-        dtype,
-        device_id,
-        eps,
-        ranges,
-        optional_flags,
-        rec_multVar_highdim,
-        *args
-    ):
-
-        optional_flags += include_dirs
-=======
     def forward(ctx, formula, aliases, varinvpos, alpha, backend, dtype, device_id, eps, ranges, optional_flags, rec_multVar_highdim, nx, ny, *args):
     
         optional_flags
->>>>>>> 57d2c596
 
         # N.B. when rec_multVar_highdim option is set, it means that formula is of the form "sum(F*b)", where b is a variable
         # with large dimension. In this case we set compiler option MULT_VAR_HIGHDIM to allow for the use of the special "final chunk" computation
@@ -47,18 +27,14 @@
         # before adding the MULT_VAR_HIGHDIM compiler option.
         ctx.optional_flags = optional_flags.copy()
         if rec_multVar_highdim is not None:
-<<<<<<< HEAD
-            optional_flags += ["-DMULT_VAR_HIGHDIM=1"]
-
-        myconv = LoadKeOps(
-            formula, aliases, dtype, "torch", optional_flags
-        ).import_module()
-=======
             optional_flags += ['-DMULT_VAR_HIGHDIM=1']
         
         myconv = LoadKeOps(formula, aliases, dtype, 'torch',
                            optional_flags, include_dirs).import_module()
->>>>>>> 57d2c596
+
+        myconv = LoadKeOps(
+            formula, aliases, dtype, "torch", optional_flags
+        ).import_module()
 
         # Context variables: save everything to compute the gradient:
         ctx.formula = formula
@@ -92,15 +68,8 @@
                     )
 
         def linop(var):
-<<<<<<< HEAD
-            newargs = args[:varinvpos] + (var,) + args[varinvpos + 1 :]
-            res = myconv.genred_pytorch(
-                tagCPUGPU, tag1D2D, tagHostDevice, device_id, ranges, *newargs
-            )
-=======
             newargs = args[:varinvpos] + (var,) + args[varinvpos + 1:]
             res = myconv.genred_pytorch(tagCPUGPU, tag1D2D, tagHostDevice, device_id, ranges, nx, ny, *newargs)
->>>>>>> 57d2c596
             if alpha:
                 res += alpha * var
             return res
@@ -149,16 +118,10 @@
         )
 
         # there is also a new variable for the formula's output
-<<<<<<< HEAD
-        resvar = (
-            "Var("
-            + str(nargs + 1)
-            + ","
-            + str(myconv.dimout)
-            + ","
-            + str(myconv.tagIJ)
-            + ")"
-        )
+        resvar = 'Var(' + str(nargs+1) + ',' + str(myconv.dimout) + ',' + str(myconv.tagIJ) + ')'
+        
+        newargs = args[:varinvpos] + (G,) + args[varinvpos+1:]
+        KinvG = KernelSolveAutograd.apply(formula, aliases, varinvpos, alpha, backend, dtype, device_id, eps, ranges, optional_flags, rec_multVar_highdim, nx, ny, *newargs)
 
         newargs = args[:varinvpos] + (G,) + args[varinvpos + 1 :]
         KinvG = KernelSolveAutograd.apply(
@@ -175,24 +138,12 @@
             rec_multVar_highdim,
             *newargs
         )
-=======
-        resvar = 'Var(' + str(nargs+1) + ',' + str(myconv.dimout) + ',' + str(myconv.tagIJ) + ')'
-        
-        newargs = args[:varinvpos] + (G,) + args[varinvpos+1:]
-        KinvG = KernelSolveAutograd.apply(formula, aliases, varinvpos, alpha, backend, dtype, device_id, eps, ranges, optional_flags, rec_multVar_highdim, nx, ny, *newargs)
->>>>>>> 57d2c596
 
         grads = []  # list of gradients wrt. args;
 
         for (var_ind, sig) in enumerate(aliases):  # Run through the arguments
             # If the current gradient is to be discarded immediatly...
-<<<<<<< HEAD
-            if not ctx.needs_input_grad[
-                var_ind + 11
-            ]:  # because of (formula, aliases, varinvpos, alpha, backend, dtype, device_id, eps, ranges, optional_flags, rec_multVar_highdim)
-=======
             if not ctx.needs_input_grad[var_ind + 13]:  # because of (formula, aliases, varinvpos, alpha, backend, dtype, device_id, eps, ranges, optional_flags, rec_multVar_highdim, nx, ny)
->>>>>>> 57d2c596
                 grads.append(None)  # Don't waste time computing it.
 
             else:  # Otherwise, the current gradient is really needed by the user:
@@ -235,21 +186,7 @@
                     ):  # we're referring to a parameter, so we'll have to sum both wrt 'i' and 'j'
                         # WARNING !! : here we rely on the implementation of DiffT in files in folder keops/core/formulas/reductions
                         # if tagI==cat of V is 2, then reduction is done wrt j, so we need to further sum output wrt i
-<<<<<<< HEAD
-                        grad = genconv(
-                            formula_g,
-                            aliases_g,
-                            backend,
-                            dtype,
-                            device_id,
-                            ranges,
-                            optional_flags,
-                            None,
-                            *args_g
-                        )
-=======
                         grad = genconv(formula_g, aliases_g, backend, dtype, device_id, ranges, optional_flags, None, nx, ny, *args_g)
->>>>>>> 57d2c596
                         # Then, sum 'grad' wrt 'i' :
                         # I think that '.sum''s backward introduces non-contiguous arrays,
                         # and is thus non-compatible with GenredAutograd: grad = grad.sum(0)
@@ -257,42 +194,11 @@
                         grad = torch.ones(1, grad.shape[0]).type_as(grad.data) @ grad
                         grad = grad.view(-1)
                     else:
-<<<<<<< HEAD
-                        grad = genconv(
-                            formula_g,
-                            aliases_g,
-                            backend,
-                            dtype,
-                            device_id,
-                            ranges,
-                            optional_flags,
-                            None,
-                            *args_g
-                        )
-                    grads.append(grad)
-=======
                         grad = genconv(formula_g, aliases_g, backend, dtype, device_id, ranges, optional_flags, None, nx, ny, *args_g)
                     grads.append(grad)
-         
+
         # Grads wrt. formula, aliases, varinvpos, alpha, backend, dtype, device_id, eps, ranges, optional_flags, rec_multVar_highdim, *args
         return (None, None, None, None, None, None, None, None, None, None, None, None, None, *grads)
->>>>>>> 57d2c596
-
-        # Grads wrt. formula, aliases, varinvpos, alpha, backend, dtype, device_id, eps, ranges, optional_flags, rec_multVar_highdim, *args
-        return (
-            None,
-            None,
-            None,
-            None,
-            None,
-            None,
-            None,
-            None,
-            None,
-            None,
-            None,
-            *grads,
-        )
 
 
 class KernelSolve:
@@ -509,23 +415,6 @@
 
         """
 
-<<<<<<< HEAD
-        return KernelSolveAutograd.apply(
-            self.formula,
-            self.aliases,
-            self.varinvpos,
-            alpha,
-            backend,
-            self.dtype,
-            device_id,
-            eps,
-            ranges,
-            self.optional_flags,
-            self.rec_multVar_highdim,
-            *args
-        )
-=======
         nx, ny = get_sizes(self.aliases, *args)
 
-        return KernelSolveAutograd.apply(self.formula, self.aliases, self.varinvpos, alpha, backend, self.dtype, device_id, eps, ranges, self.optional_flags, self.rec_multVar_highdim, nx, ny, *args)
->>>>>>> 57d2c596
+        return KernelSolveAutograd.apply(self.formula, self.aliases, self.varinvpos, alpha, backend, self.dtype, device_id, eps, ranges, self.optional_flags, self.rec_multVar_highdim, nx, ny, *args)