--- conflicted
+++ resolved
@@ -75,7 +75,7 @@
         }
     } else if(tagHostDevice == 1) { // Data is on the device
 #if USE_CUDA       
-<<<<<<< HEAD
+        assert(Device_Id < std::numeric_limits<c10::DeviceIndex>::max());  // check that int will fit in a c10::DeviceIndex type
        auto result_array = torch::empty({nout, dimout}, at::device({at::kCUDA,Device_Id}).dtype(AT_TYPE).requires_grad(true));
         if (tagRanges == 0) { // Full M-by-N computation
             if(tag1D2D==0) // "GPU_1D"
@@ -85,15 +85,6 @@
         } else if (tagRanges == 1) {// Block sparsity
                 GpuReduc1D_ranges_FromDevice(nx, ny, nranges_x, nranges_y, castedranges, get_data(result_array), castedargs, Device_Id);
         }
-=======
-
-        assert(Device_Id < std::numeric_limits<c10::DeviceIndex>::max());  // check that int will fit in a c10::DeviceIndex type
-        auto result_array = torch::empty({nout, dimout}, at::device({at::kCUDA, static_cast<c10::DeviceIndex>(Device_Id)}).dtype(AT_TYPE).requires_grad(true));
-        if(tag1D2D==0)
-            GpuReduc1D_FromDevice(nx, ny, get_data(result_array), castedargs, Device_Id);
-        else if(tag1D2D==1)
-            GpuReduc2D_FromDevice(nx, ny, get_data(result_array), castedargs, Device_Id);
->>>>>>> 8ae1e2ff
         return result_array;
 
 #else
