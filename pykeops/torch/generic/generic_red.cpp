// Import done by Cmake
// #include <torch/extension.h>
// #include <pybind11/pybind11.h>

#include "binders/checks.h"
#include "common/keops_io.h"


namespace keops_binders {

/////////////////////////////////////////////////////////////////////////////////
//                  Template specialization (aTen Tensors)                     //
/////////////////////////////////////////////////////////////////////////////////

//Specialization of functions in keops/binders/checks.h

template <>
int get_ndim(at::Tensor obj_ptri) {
  return obj_ptri.dim();
}

template <>
int get_size(at::Tensor obj_ptri, int l) {
  return obj_ptri.size(l);
}

template <>
__TYPE__ *get_data(at::Tensor obj_ptri) {
  return obj_ptri.data< __TYPE__ >();
}

template <>
bool is_contiguous(at::Tensor obj_ptri) {
  return obj_ptri.is_contiguous();
}

#if USE_DOUBLE
#define AT_TYPE at::kDouble
#else
#define AT_TYPE at::kFloat
#endif

template <>
at::Tensor allocate_result_array(int* shape_out, int nbatchdims) {
  // ATen only accepts "long int arrays" to specify the shape of a new tensor:
  int64_t shape_out_long[nbatchdims + 2];
  std::copy(shape_out, shape_out + nbatchdims + 2, shape_out_long);
  c10::ArrayRef < int64_t > shape_out_array(shape_out_long, (int64_t) nbatchdims + 2);

  return torch::empty(shape_out_array, at::device(at::kCPU).dtype(AT_TYPE).requires_grad(true));

}

#if USE_CUDA
template <>
at::Tensor allocate_result_array_gpu(int* shape_out, int nbatchdims) {
  // ATen only accepts "long int arrays" to specify the shape of a new tensor:
  int64_t shape_out_long[nbatchdims + 2];
  std::copy(shape_out, shape_out + nbatchdims + 2, shape_out_long);
  c10::ArrayRef < int64_t > shape_out_array(shape_out_long, (int64_t) nbatchdims + 2);
<<<<<<< HEAD
  // Create a new result array of shape [A, .., B, M, D] or [A, .., B, N, D]:
  return torch::empty(shape_out_array, at::device(at::kGPU).dtype(AT_TYPE).requires_grad(true));
=======

  return torch::empty(shape_out_array, at::device(at::kCUDA).dtype(AT_TYPE).requires_grad(true));
>>>>>>> 96322d2b

}
#endif

template <>
__INDEX__ *get_rangedata(at::Tensor obj_ptri) {
  return obj_ptri.data< __INDEX__ >();
}


/////////////////////////////////////////////////////////////////////////////////
//                    PyBind11 entry point                                     //
/////////////////////////////////////////////////////////////////////////////////


PYBIND11_MODULE(VALUE_OF(MODULE_NAME), m) {
m.doc() = "pyKeOps: KeOps for pytorch through pybind11 (pytorch flavour).";

m.def("genred_pytorch", &generic_red <at::Tensor, at::Tensor>, "Entry point to keops - pytorch version.");

m.attr("tagIJ") = keops::TAGIJ;
m.attr("dimout") = keops::DIMOUT;
m.attr("formula") = keops::f;
m.attr("compiled_formula") = xstr(keops::FORMULA_OBJ_STR);
m.attr("compiled_aliases") = xstr(keops::VAR_ALIASES_STR);
}

}<|MERGE_RESOLUTION|>--- conflicted
+++ resolved
@@ -58,13 +58,9 @@
   int64_t shape_out_long[nbatchdims + 2];
   std::copy(shape_out, shape_out + nbatchdims + 2, shape_out_long);
   c10::ArrayRef < int64_t > shape_out_array(shape_out_long, (int64_t) nbatchdims + 2);
-<<<<<<< HEAD
+
   // Create a new result array of shape [A, .., B, M, D] or [A, .., B, N, D]:
-  return torch::empty(shape_out_array, at::device(at::kGPU).dtype(AT_TYPE).requires_grad(true));
-=======
-
   return torch::empty(shape_out_array, at::device(at::kCUDA).dtype(AT_TYPE).requires_grad(true));
->>>>>>> 96322d2b
 
 }
 #endif
