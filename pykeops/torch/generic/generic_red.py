import torch

from pykeops.common.get_options import get_tag_backend
from pykeops.common.keops_io import LoadKeOps
from pykeops.common.operations import preprocess, postprocess
from pykeops.common.parse_type import get_type, get_sizes, complete_aliases
from pykeops.common.parse_type import parse_aliases, get_accuracy_flags
from pykeops.common.utils import axis2cat
from pykeops.torch import default_dtype, include_dirs


class GenredAutograd(torch.autograd.Function):
    """
    This class is the entry point to pytorch auto grad engine.
    """

    @staticmethod
    def forward(ctx, formula, aliases, backend, dtype, device_id, ranges, accuracy_flags, *args):
    
<<<<<<< HEAD
        myconv = LoadKeOps(formula, aliases, dtype, 'torch',
                           ['-DPYTORCH_INCLUDE_DIR=' + ';'.join(include_dirs)]).import_module()
=======
        optional_flags = ['-DPYTORCH_INCLUDE_DIR=' + ';'.join(include_dirs)] + accuracy_flags

        myconv = LoadKEops(formula, aliases, dtype, 'torch', optional_flags).import_module()
>>>>>>> 748a7360

        # Context variables: save everything to compute the gradient:
        ctx.formula = formula
        ctx.aliases = aliases
        ctx.backend = backend
        ctx.dtype = dtype
        ctx.device_id = device_id
        ctx.ranges = ranges
        ctx.accuracy_flags = accuracy_flags
        ctx.myconv = myconv

        tagCPUGPU, tag1D2D, tagHostDevice = get_tag_backend(backend, args)

        if tagCPUGPU==1 & tagHostDevice==1:
            device_id = args[0].device.index
            for i in range(1,len(args)):
                if args[i].device.index != device_id:
                    raise ValueError("[KeOps] Input arrays must be all located on the same device.")
        
        if ranges is None : ranges = () # To keep the same type
        (categories, dimensions) = parse_aliases(aliases)
        result = myconv.genred_pytorch(tagCPUGPU, tag1D2D, tagHostDevice, device_id, ranges, categories, dimensions,
                                       *args)

        # relying on the 'ctx.saved_variables' attribute is necessary  if you want to be able to differentiate the output
        #  of the backward once again. It helps pytorch to keep track of 'who is who'.
        ctx.save_for_backward(*args,result)

        return result

    @staticmethod
    def backward(ctx, G):
        formula = ctx.formula
        aliases = ctx.aliases
        backend = ctx.backend
        dtype = ctx.dtype
        ranges    = ctx.ranges
        accuracy_flags = ctx.accuracy_flags
        device_id = ctx.device_id
        myconv = ctx.myconv
        args = ctx.saved_tensors[:-1]  # Unwrap the saved variables
        nargs = len(args)
        result = ctx.saved_tensors[-1].detach()

        not_supported = ["Min_ArgMin_Reduction", "Min_Reduction",
                         "Max_ArgMax_Reduction", "Max_Reduction",
                         "KMin_ArgKMin_Reduction", "KMin_Reduction"]
        for red in not_supported:
            if formula.startswith(red):
                raise NotImplementedError("As of today, KeOps does not support "
                                          + "backpropagation through the " + red + " reduction. "
                                          + "Adding this feature to LazyTensors is on the cards "
                                          + "for future releases... But until then, you may want "
                                          + "to consider extracting the relevant integer indices "
                                          + "with a '.argmin()', '.argmax()' or '.argKmin()' reduction "
                                          + "before using PyTorch advanced indexing to create a fully-differentiable "
                                          + "tensor containing the relevant 'minimal' values.")

        # If formula takes 5 variables (numbered from 0 to 4), then the gradient
        # wrt. the output, G, should be given as a 6-th variable (numbered 5),
        # with the same dim-cat as the formula's output.
        eta = 'Var(' + str(nargs) + ',' + str(myconv.dimout) + ',' + str(myconv.tagIJ) + ')'

        # there is also a new variable for the formula's output
        resvar = 'Var(' + str(nargs+1) + ',' + str(myconv.dimout) + ',' + str(myconv.tagIJ) + ')'
        
        grads = []  # list of gradients wrt. args;

        for (var_ind, (sig, arg_ind)) in enumerate(zip(aliases, args)):  # Run through the arguments
            # If the current gradient is to be discarded immediatly...
            if not ctx.needs_input_grad[var_ind + 7]:  # because of (formula, aliases, backend, dtype, device_id, ranges, accuracy_flags)
                grads.append(None)  # Don't waste time computing it.

            else:  # Otherwise, the current gradient is really needed by the user:
                # adding new aliases is way too dangerous if we want to compute
                # second derivatives, etc. So we make explicit references to Var<ind,dim,cat> instead.
                # New here (Joan) : we still add the new variables to the list of "aliases" (without
                # giving new aliases for them) these will not be used in the C++ code,
                # but are useful to keep track of the actual variables used in the formula
                _, cat, dim, pos = get_type(sig, position_in_list=var_ind)
                var = 'Var(' + str(pos) + ',' + str(dim) + ',' + str(cat) + ')'  # V
                formula_g = 'Grad_WithSavedForward(' + formula + ', ' + var + ', ' + eta + ', ' + resvar + ')'  # Grad<F,V,G,R>
                aliases_g = aliases + [eta, resvar]
                args_g = args + (G,) + (result,)  # Don't forget the gradient to backprop !
                
                # N.B.: if I understand PyTorch's doc, we should redefine this function every time we use it?
                genconv = GenredAutograd().apply

                if cat == 2:  # we're referring to a parameter, so we'll have to sum both wrt 'i' and 'j'
                    # WARNING !! : here we rely on the implementation of DiffT in files in folder keops/core/formulas/reductions
                    # if tagI==cat of V is 2, then reduction is done wrt j, so we need to further sum output wrt i
                    grad = genconv(formula_g, aliases_g, backend, dtype, device_id, ranges, accuracy_flags, *args_g)
                    # Then, sum 'grad' wrt 'i' :
                    # I think that '.sum''s backward introduces non-contiguous arrays,
                    # and is thus non-compatible with GenredAutograd: grad = grad.sum(0)
                    # We replace it with a 'handmade hack' :
                    # grad = torch.ones(1, grad.shape[0]).type_as(grad.data) @ grad
                    # grad = grad.view(-1)
                    grad = (1. * grad).sum(-2)
                    dims_to_collapse = tuple(
                        i for (i, (x, y)) in enumerate(zip(arg_ind.shape[:-1], grad.shape[:-1])) if x < y)

                else:
                    grad = genconv(formula_g, aliases_g, backend, dtype, device_id, ranges, accuracy_flags, *args_g)

                    # N.B.: 'grad' is always a full [A, .., B, M, D] or [A, .., B, N, D] or [A, .., B, D] tensor,
                    #       whereas 'arg_ind' may have some broadcasted batched dimensions.
                    #       Before returning our gradient, we must collapse 'grad' with a .sum() operation,
                    #       which is the adjoint of the good old "repmat" that could have been used
                    #       to emulate the batch broadcasting.
                    dims_to_collapse = tuple(
                        i for (i, (x, y)) in enumerate(zip(arg_ind.shape[:-2], grad.shape[:-2])) if x < y)

                if dims_to_collapse != ():
                    grad = (1. * grad).sum(dims_to_collapse, keepdim=True)
                grad = grad.reshape(arg_ind.shape)  # The gradient should have the same shape as the input!
                grads.append(grad)
        
        # Grads wrt. formula, aliases, backend, dtype, device_id, ranges, *args
        return (None, None, None, None, None, None, None, *grads)


class Genred():
    r"""
        Creates a new generic operation.

        This is KeOps' main function, whose usage is documented in
        the :doc:`user-guide <../../Genred>`,
        the :doc:`gallery of examples <../../../_auto_examples/index>`
        and the :doc:`high-level tutorials <../../../_auto_tutorials/index>`.
        Taking as input a handful of strings and integers that specify
        a custom Map-Reduce operation, it returns a C++ wrapper
        that can be called just like any other PyTorch function.

        Note:
            :func:`Genred` is fully compatible with PyTorch's :mod:`autograd` engine:
            You can **backprop** through the KeOps :meth:`__call__` just
            as if it was a vanilla PyTorch operation (except for Min or Max reduction types,
            see :ref:`reductions <part.reduction>`)

        Example:
            >>> my_conv = Genred('Exp(-SqNorm2(x - y))',  # formula
            ...                  ['x = Vi(3)',            # 1st input: dim-3 vector per line
            ...                   'y = Vj(3)'],           # 2nd input: dim-3 vector per column
            ...                  reduction_op='Sum',      # we also support LogSumExp, Min, etc.
            ...                  axis=1)                  # reduce along the lines of the kernel matrix
            >>> # Apply it to 2d arrays x and y with 3 columns and a (huge) number of lines
            >>> x = torch.randn(1000000, 3, requires_grad=True).cuda()
            >>> y = torch.randn(2000000, 3).cuda()
            >>> a = my_conv(x, y)  # a_i = sum_j exp(-|x_i-y_j|^2)
            >>> print(a.shape)
            torch.Size([1000000, 1])
            >>> [g_x] = torch.autograd.grad((a ** 2).sum(), [x])  # KeOps supports autograd!
            >>> print(g_x.shape)
            torch.Size([1000000, 3])

        """
    
    def __init__(self, formula, aliases, reduction_op='Sum', axis=0, dtype=default_dtype, opt_arg=None,
                 formula2=None, cuda_type=None, use_double_acc=False, use_BlockRed="auto", use_Kahan=False):
        r"""
        Instantiate a new generic operation.

        Note:
            :class:`Genred` relies on C++ or CUDA kernels that are compiled on-the-fly,
            and stored in a :ref:`cache directory <part.cache>` as shared libraries (".so" files) for later use.

        Args:
            formula (string): The scalar- or vector-valued expression
                that should be computed and reduced.
                The correct syntax is described in the :doc:`documentation <../../Genred>`,
                using appropriate :doc:`mathematical operations <../../../api/math-operations>`.
            aliases (list of strings): A list of identifiers of the form ``"AL = TYPE(DIM)"``
                that specify the categories and dimensions of the input variables. Here:

                  - ``AL`` is an alphanumerical alias, used in the **formula**.
                  - ``TYPE`` is a *category*. One of:

                    - ``Vi``: indexation by :math:`i` along axis 0.
                    - ``Vj``: indexation by :math:`j` along axis 1.
                    - ``Pm``: no indexation, the input tensor is a *vector* and not a 2d array.

                  - ``DIM`` is an integer, the dimension of the current variable.

                As described below, :meth:`__call__` will expect as input Tensors whose
                shape are compatible with **aliases**.

        Keyword Args:
            reduction_op (string, default = ``"Sum"``): Specifies the reduction
                operation that is applied to reduce the values
                of ``formula(x_i, y_j, ...)`` along axis 0 or axis 1.
                The supported values are one of  :ref:`part.reduction`.

            axis (int, default = 0): Specifies the dimension of the "kernel matrix" that is reduced by our routine.
                The supported values are:

                  - **axis** = 0: reduction with respect to :math:`i`, outputs a ``Vj`` or ":math:`j`" variable.
                  - **axis** = 1: reduction with respect to :math:`j`, outputs a ``Vi`` or ":math:`i`" variable.

            dtype (string, default = ``"float32"``): Specifies the numerical ``dtype`` of the input and output arrays.
                The supported values are:

                  - **dtype** = ``"float32"`` or ``"float"``.
                  - **dtype** = ``"float64"`` or ``"double"``.

            opt_arg (int, default = None): If **reduction_op** is in ``["KMin", "ArgKMin", "KMin_ArgKMin"]``,
                this argument allows you to specify the number ``K`` of neighbors to consider.

            use_double_acc (bool, default False): if True, accumulate results of reduction in float64 variables, before casting to float32. 
                This can only be set to True when data is in float32, and reduction_op is one of:"Sum", "MaxSumShiftExp", "LogSumExp",
                "Max_SumShiftExpWeight", "LogSumExpWeight", "SumSoftMaxWeight". 
                It improves the accuracy of results in case of large sized data, but is slower.
           
            use_BlockRed (bool or "auto", default "auto"): if True, use an intermediate accumulator in each block before accumulating 
                in the output. This improves
                accuracy for large sized data. This can only be set to True when reduction_op is one of:"Sum", "MaxSumShiftExp", "LogSumExp",
                "Max_SumShiftExpWeight", "LogSumExpWeight", "SumSoftMaxWeight". Default value "auto" will reset it to True for these reductions.

            use_Kahan (bool, default False): use Kahan summation algorithm to compensate for round-off errors. This improves
                accuracy for large sized data. This can only be set to True when reduction_op is one of:"Sum", "MaxSumShiftExp", "LogSumExp",
                "Max_SumShiftExpWeight", "LogSumExpWeight", "SumSoftMaxWeight". 

        """
        if cuda_type:
            # cuda_type is just old keyword for dtype, so this is just a trick to keep backward compatibility
            dtype = cuda_type 
        self.reduction_op = reduction_op
        reduction_op_internal, formula2 = preprocess(reduction_op, formula2)
        
        self.accuracy_flags = get_accuracy_flags(use_double_acc, use_BlockRed, use_Kahan, dtype, reduction_op_internal)

        str_opt_arg = ',' + str(opt_arg) if opt_arg else ''
        str_formula2 = ',' + formula2 if formula2 else ''
        
        self.formula = reduction_op_internal + '_Reduction(' + formula + str_opt_arg + ',' + str(
            axis2cat(axis)) + str_formula2 + ')'
        self.aliases = complete_aliases(self.formula, list(aliases)) # just in case the user provided a tuple
        self.dtype = dtype
        self.axis = axis
        self.opt_arg = opt_arg

    def __call__(self, *args, backend='auto', device_id=-1, ranges=None):
        r"""
        To apply the routine on arbitrary torch Tensors.

        Warning:
            Even for variables of size 1 (e.g. :math:`a_i\in\mathbb{R}`
            for :math:`i\in[0,M)`), KeOps expects inputs to be formatted
            as 2d Tensors of size ``(M,dim)``. In practice,
            ``a.view(-1,1)`` should be used to turn a vector of weights
            into a *list of scalar values*.

        Args:
            *args (2d Tensors (variables ``Vi(..)``, ``Vj(..)``) and 1d Tensors (parameters ``Pm(..)``)): The input numerical arrays,
                which should all have the same ``dtype``, be **contiguous** and be stored on
                the **same device**. KeOps expects one array per alias,
                with the following compatibility rules:

                    - All ``Vi(Dim_k)`` variables are encoded as **2d-tensors** with ``Dim_k`` columns and the same number of lines :math:`M`.
                    - All ``Vj(Dim_k)`` variables are encoded as **2d-tensors** with ``Dim_k`` columns and the same number of lines :math:`N`.
                    - All ``Pm(Dim_k)`` variables are encoded as **1d-tensors** (vectors) of size ``Dim_k``.

        Keyword Args:
            backend (string): Specifies the map-reduce scheme.
                The supported values are:

                    - ``"auto"`` (default): let KeOps decide which backend is best suited to your data, based on the tensors' shapes. ``"GPU_1D"`` will be chosen in most cases.
                    - ``"CPU"``: use a simple C++ ``for`` loop on a single CPU core.
                    - ``"GPU_1D"``: use a `simple multithreading scheme <https://github.com/getkeops/keops/blob/master/keops/core/GpuConv1D.cu>`_ on the GPU - basically, one thread per value of the output index.
                    - ``"GPU_2D"``: use a more sophisticated `2D parallelization scheme <https://github.com/getkeops/keops/blob/master/keops/core/GpuConv2D.cu>`_ on the GPU.
                    - ``"GPU"``: let KeOps decide which one of the ``"GPU_1D"`` or the ``"GPU_2D"`` scheme will run faster on the given input.

            device_id (int, default=-1): Specifies the GPU that should be used
                to perform   the computation; a negative value lets your system
                choose the default GPU. This parameter is only useful if your
                system has access to several GPUs.

            ranges (6-uple of IntTensors, None by default):
                Ranges of integers that specify a
                :doc:`block-sparse reduction scheme <../../sparsity>`
                with *Mc clusters along axis 0* and *Nc clusters along axis 1*.
                If None (default), we simply loop over all indices
                :math:`i\in[0,M)` and :math:`j\in[0,N)`.

                **The first three ranges** will be used if **axis** = 1
                (reduction along the axis of ":math:`j` variables"),
                and to compute gradients with respect to ``Vi(..)`` variables:

                    - ``ranges_i``, (Mc,2) IntTensor - slice indices
                      :math:`[\operatorname{start}^I_k,\operatorname{end}^I_k)` in :math:`[0,M]`
                      that specify our Mc blocks along the axis 0
                      of ":math:`i` variables".
                    - ``slices_i``, (Mc,) IntTensor - consecutive slice indices
                      :math:`[\operatorname{end}^S_1, ..., \operatorname{end}^S_{M_c}]`
                      that specify Mc ranges :math:`[\operatorname{start}^S_k,\operatorname{end}^S_k)` in ``redranges_j``,
                      with :math:`\operatorname{start}^S_k = \operatorname{end}^S_{k-1}`.
                      **The first 0 is implicit**, meaning that :math:`\operatorname{start}^S_0 = 0`, and we typically expect that
                      ``slices_i[-1] == len(redrange_j)``.
                    - ``redranges_j``, (Mcc,2) IntTensor - slice indices
                      :math:`[\operatorname{start}^J_l,\operatorname{end}^J_l)` in :math:`[0,N]`
                      that specify reduction ranges along the axis 1
                      of ":math:`j` variables".

                If **axis** = 1,
                these integer arrays allow us to say
                that ``for k in range(Mc)``, the output values for
                indices ``i in range( ranges_i[k,0], ranges_i[k,1] )``
                should be computed using a Map-Reduce scheme over
                indices ``j in Union( range( redranges_j[l, 0], redranges_j[l, 1] ))``
                for ``l in range( slices_i[k-1], slices_i[k] )``.

                **Likewise, the last three ranges** will be used if **axis** = 0
                (reduction along the axis of ":math:`i` variables"),
                and to compute gradients with respect to ``Vj(..)`` variables:

                    - ``ranges_j``, (Nc,2) IntTensor - slice indices
                      :math:`[\operatorname{start}^J_k,\operatorname{end}^J_k)` in :math:`[0,N]`
                      that specify our Nc blocks along the axis 1
                      of ":math:`j` variables".
                    - ``slices_j``, (Nc,) IntTensor - consecutive slice indices
                      :math:`[\operatorname{end}^S_1, ..., \operatorname{end}^S_{N_c}]`
                      that specify Nc ranges :math:`[\operatorname{start}^S_k,\operatorname{end}^S_k)` in ``redranges_i``,
                      with :math:`\operatorname{start}^S_k = \operatorname{end}^S_{k-1}`.
                      **The first 0 is implicit**, meaning that :math:`\operatorname{start}^S_0 = 0`, and we typically expect that
                      ``slices_j[-1] == len(redrange_i)``.
                    - ``redranges_i``, (Ncc,2) IntTensor - slice indices
                      :math:`[\operatorname{start}^I_l,\operatorname{end}^I_l)` in :math:`[0,M]`
                      that specify reduction ranges along the axis 0
                      of ":math:`i` variables".

                If **axis** = 0,
                these integer arrays allow us to say
                that ``for k in range(Nc)``, the output values for
                indices ``j in range( ranges_j[k,0], ranges_j[k,1] )``
                should be computed using a Map-Reduce scheme over
                indices ``i in Union( range( redranges_i[l, 0], redranges_i[l, 1] ))``
                for ``l in range( slices_j[k-1], slices_j[k] )``.

        Returns:
            (M,D) or (N,D) Tensor:

            The output of the reduction, stored on the same device
            as the input Tensors. The output of a Genred call is always a
            **2d-tensor** with :math:`M` or :math:`N` lines (if **axis** = 1
            or **axis** = 0, respectively) and a number of columns
            that is inferred from the **formula**.

        """

        out = GenredAutograd.apply(self.formula, self.aliases, backend, self.dtype, 
                                   device_id, ranges, self.accuracy_flags, *args)
        nx, ny = get_sizes(self.aliases, *args)
        nout = nx if self.axis==1 else ny
        return postprocess(out, "torch", self.reduction_op, nout, self.opt_arg, self.dtype)<|MERGE_RESOLUTION|>--- conflicted
+++ resolved
@@ -17,14 +17,9 @@
     @staticmethod
     def forward(ctx, formula, aliases, backend, dtype, device_id, ranges, accuracy_flags, *args):
     
-<<<<<<< HEAD
-        myconv = LoadKeOps(formula, aliases, dtype, 'torch',
-                           ['-DPYTORCH_INCLUDE_DIR=' + ';'.join(include_dirs)]).import_module()
-=======
         optional_flags = ['-DPYTORCH_INCLUDE_DIR=' + ';'.join(include_dirs)] + accuracy_flags
 
         myconv = LoadKEops(formula, aliases, dtype, 'torch', optional_flags).import_module()
->>>>>>> 748a7360
 
         # Context variables: save everything to compute the gradient:
         ctx.formula = formula
