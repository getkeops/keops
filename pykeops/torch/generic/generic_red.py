--- conflicted
+++ resolved
@@ -55,12 +55,8 @@
         aliases = ctx.aliases
         backend = ctx.backend
         dtype = ctx.dtype
-<<<<<<< HEAD
         ranges = ctx.ranges
-=======
-        ranges    = ctx.ranges
         accuracy_flags = ctx.accuracy_flags
->>>>>>> 185ed8c8
         device_id = ctx.device_id
         myconv = ctx.myconv
         args = ctx.saved_tensors[:-1]  # Unwrap the saved variables
@@ -231,19 +227,19 @@
             opt_arg (int, default = None): If **reduction_op** is in ``["KMin", "ArgKMin", "KMin_ArgKMin"]``,
                 this argument allows you to specify the number ``K`` of neighbors to consider.
 
-            use_double_acc (bool, default False): if True, accumulate results of reduction in float64 variables, before casting to float32. 
+            use_double_acc (bool, default False): if True, accumulate results of reduction in float64 variables, before casting to float32.
                 This can only be set to True when data is in float32, and reduction_op is one of:"Sum", "MaxSumShiftExp", "LogSumExp",
-                "Max_SumShiftExpWeight", "LogSumExpWeight", "SumSoftMaxWeight". 
+                "Max_SumShiftExpWeight", "LogSumExpWeight", "SumSoftMaxWeight".
                 It improves the accuracy of results in case of large sized data, but is slower.
-           
-            use_BlockRed (bool or "auto", default "auto"): if True, use an intermediate accumulator in each block before accumulating 
+
+            use_BlockRed (bool or "auto", default "auto"): if True, use an intermediate accumulator in each block before accumulating
                 in the output. This improves
                 accuracy for large sized data. This can only be set to True when reduction_op is one of:"Sum", "MaxSumShiftExp", "LogSumExp",
                 "Max_SumShiftExpWeight", "LogSumExpWeight", "SumSoftMaxWeight". Default value "auto" will reset it to True for these reductions.
 
             use_Kahan (bool, default False): use Kahan summation algorithm to compensate for round-off errors. This improves
                 accuracy for large sized data. This can only be set to True when reduction_op is one of:"Sum", "MaxSumShiftExp", "LogSumExp",
-                "Max_SumShiftExpWeight", "LogSumExpWeight", "SumSoftMaxWeight". 
+                "Max_SumShiftExpWeight", "LogSumExpWeight", "SumSoftMaxWeight".
 
         """
         if cuda_type:
@@ -372,7 +368,7 @@
 
         """
 
-        out = GenredAutograd.apply(self.formula, self.aliases, backend, self.dtype, 
+        out = GenredAutograd.apply(self.formula, self.aliases, backend, self.dtype,
                                    device_id, ranges, self.accuracy_flags, *args)
         nx, ny = get_sizes(self.aliases, *args)
         nout = nx if self.axis==1 else ny
