import torch

from pykeops.common.utils import axis2cat, cat2axis
from pykeops.common.parse_type import get_type, get_sizes, complete_aliases
from pykeops.common.get_options import get_tag_backend
from pykeops.common.keops_io import load_keops

from torch.utils.cpp_extension import include_paths
include_dirs = include_paths()[0:2]

class GenredAutograd(torch.autograd.Function):
    """
    This class is the entry point to pytorch auto grad engine.
    """

    @staticmethod
    def forward(ctx, formula, aliases, backend, cuda_type, device_id, ranges, *args):

        myconv = load_keops(formula, aliases, cuda_type, 'torch', ['-DPYTORCH_INCLUDE_DIR=' + ';'.join(include_dirs)])

        # Context variables: save everything to compute the gradient:
        ctx.formula = formula
        ctx.aliases = aliases
        ctx.backend = backend
        ctx.cuda_type = cuda_type
        ctx.device_id = device_id
        ctx.ranges = ranges
        ctx.myconv = myconv
        
        nx, ny = get_sizes(aliases, *args)

        tagCPUGPU, tag1D2D, tagHostDevice = get_tag_backend(backend, args)

        if tagCPUGPU==1 & tagHostDevice==1:
            device_id = args[0].device.index
            for i in range(1,len(args)):
                if args[i].device.index != device_id:
                    raise ValueError("[KeOps] Input arrays must be all located on the same device.")
        
        if ranges is None : ranges = () # To keep the same type
        result = myconv.genred_pytorch(nx, ny, tagCPUGPU, tag1D2D, tagHostDevice, device_id, ranges, *args)

        # relying on the 'ctx.saved_variables' attribute is necessary  if you want to be able to differentiate the output
        #  of the backward once again. It helps pytorch to keep track of 'who is who'.
        ctx.save_for_backward(*args,result)

        return result

    @staticmethod
    def backward(ctx, G):
        formula = ctx.formula
        aliases = ctx.aliases
        backend = ctx.backend
        cuda_type = ctx.cuda_type
        ranges    = ctx.ranges
        device_id = ctx.device_id
        myconv = ctx.myconv
        args = ctx.saved_tensors[:-1]  # Unwrap the saved variables
        nargs = len(args)
        result = ctx.saved_tensors[-1].detach()

        # If formula takes 5 variables (numbered from 0 to 4), then the gradient
        # wrt. the output, G, should be given as a 6-th variable (numbered 5),
        # with the same dim-cat as the formula's output.
        eta = 'Var(' + str(nargs) + ',' + str(myconv.dimout) + ',' + str(myconv.tagIJ) + ')'

        # there is also a new variable for the formula's output
        resvar = 'Var(' + str(nargs+1) + ',' + str(myconv.dimout) + ',' + str(myconv.tagIJ) + ')'
        
        grads = []  # list of gradients wrt. args;

        for (var_ind, sig) in enumerate(aliases):  # Run through the arguments
            # If the current gradient is to be discarded immediatly...
            if not ctx.needs_input_grad[var_ind + 6]:  # because of (formula, aliases, backend, cuda_type, device_id, ranges)
                grads.append(None)  # Don't waste time computing it.

            else:  # Otherwise, the current gradient is really needed by the user:
                # adding new aliases is way too dangerous if we want to compute
                # second derivatives, etc. So we make explicit references to Var<ind,dim,cat> instead.
                # New here (Joan) : we still add the new variables to the list of "aliases" (without giving new aliases for them)
                # these will not be used in the C++ code, 
                # but are useful to keep track of the actual variables used in the formula
                _, cat, dim, pos = get_type(sig, position_in_list=var_ind)
                var = 'Var(' + str(pos) + ',' + str(dim) + ',' + str(cat) + ')'  # V
                formula_g = 'Grad_WithSavedForward(' + formula + ', ' + var + ', ' + eta + ', ' + resvar + ')'  # Grad<F,V,G,R>
                aliases_g = aliases + [eta, resvar]
                args_g = args + (G,) + (result,)  # Don't forget the gradient to backprop !
                
                # N.B.: if I understand PyTorch's doc, we should redefine this function every time we use it?
                genconv = GenredAutograd().apply

                if cat == 2:  # we're referring to a parameter, so we'll have to sum both wrt 'i' and 'j'
                    # WARNING !! : here we rely on the implementation of DiffT in files in folder keops/core/reductions
                    # if tagI==cat of V is 2, then reduction is done wrt j, so we need to further sum output wrt i
                    grad = genconv(formula_g, aliases_g, backend, cuda_type, device_id, ranges, *args_g)
                    # Then, sum 'grad' wrt 'i' :
                    # I think that '.sum''s backward introduces non-contiguous arrays,
                    # and is thus non-compatible with GenredAutograd: grad = grad.sum(0)
                    # We replace it with a 'handmade hack' :
                    grad = torch.ones(1, grad.shape[0]).type_as(grad.data) @ grad
                    grad = grad.view(-1)
                else:
                    grad = genconv(formula_g, aliases_g, backend, cuda_type, device_id, ranges, *args_g)
                grads.append(grad)
        
        # Grads wrt. formula, aliases, backend, cuda_type, device_id, ranges, *args
        return (None, None, None, None, None, None, *grads)


class Genred_lowlevel:
    """
    Creates a new generic operation.

    This is KeOps' main class, whose usage is documented in
    the :doc:`user-guide <generic-syntax>`, 
    the :doc:`gallery of examples <../_auto_examples/index>` 
    and the :doc:`high-level tutorials <../_auto_tutorials/index>`.
    Taking as input a handful of strings and integers that specify
    a custom Map-Reduce operation, it returns a C++ wrapper
    that can be called just like any other PyTorch function.

    Note:
        ``Genred`` relies on CUDA kernels that are compiled on-the-fly, 
        and stored in ``pykeops.build_folder`` as ".dll" or ".so" files for later use.

    Warning:
        As of today, vector-valued formulas are only supported by 
        the ``"Sum"`` reduction. All the 
        :ref:`other reductions <part.reduction>` expect
        ``formula`` to be scalar-valued.

    Args:
        formula (string): The scalar- or vector-valued expression
            that should be computed and reduced.
            The correct syntax is described in the :doc:`documentation <generic-syntax>`,
            using appropriate :doc:`mathematical operations <../api/math-operations>`.
        aliases (list of strings): A list of identifiers of the form ``"AL = TYPE(DIM)"`` 
            that specify the categories and dimensions of the input variables. Here:

              - ``AL`` is an alphanumerical alias, used in the ``formula``.
              - ``TYPE`` is a *category*. One of:

                - ``Vx``: indexation by :math:`i` along axis 0.
                - ``Vy``: indexation by :math:`j` along axis 1.
                - ``Pm``: no indexation, the input tensor is a *vector* and not a 2d array.

              - ``DIM`` is an integer, the dimension of the current variable.
            
            As described below, :meth:`__call__` will expect as input Tensors whose
            shape are compatible with ``aliases``.

    Keyword Args:
        reduction_op (string, default = ``"Sum"``): Specifies the reduction
            operation that is applied to reduce the values
            of ``formula(x_i, y_j, ...)`` along axis 0 or axis 1. 
            The supported values are:

              - ``"Sum"``: :math:`\sum(\cdots)`.
              - ``"LogSumExp"``: :math:`\log\left(\sum\exp(\cdots)\\right)`.
              - ``"Min"``: :math:`\min(\cdots)`.
              - ``"ArgMin"``: :math:`\\text{argmin}(\cdots)`.
              - ``"MinArgMin"``: :math:`(\min(...),\\text{argmin}(\cdots))`.
              - ``"Max"``: :math:`\max(\cdots)`.
              - ``"ArgMax"``: :math:`\\text{argmax}(\cdots)`.
              - ``"MaxArgMax"``: :math:`(\max(...),\\text{argmax}(\cdots))`.
              - ``"KMin"``: :math:`(\cdots)_{(1)},\ldots,(\cdots)_{(K)}`, the K first order statistics.
              - ``"ArgKMin"``: :math:`(1),\ldots,(K)`, the indices of order statistics.
              - ``"KMinArgKMin"``: :math:`\left((\cdots)_{(1)},\ldots,(\cdots)_{(K)},(1),\ldots,(K)\\right)`.

        axis (int, default = 0): Specifies the dimension of the "kernel matrix" that is reduced by our routine. 
            The supported values are:

              - ``axis = 0``: reduction with respect to :math:`i`, outputs a ``Vy`` or ":math:`j`" variable.
              - ``axis = 1``: reduction with respect to :math:`j`, outputs a ``Vx`` or ":math:`i`" variable.

        cuda_type (string, default = ``"float32"``): Specifies the numerical ``dtype`` of the input and output arrays. 
            The supported values are:

              - ``cuda_type = "float32"`` or ``"float"``.
              - ``cuda_type = "float64"`` or ``"double"``.

        opt_arg (int, default = None): If **reduction_op** is in ``["KMin", "ArgKMin", "KMinArgKMin"]``,
            this argument allows you to specify the number ``K`` of neighbors to consider.



    Example:
        >>> my_conv = Genred('Exp(-SqNorm2(x - y))',  # formula
        ...                  ['x = Vx(3)',            # 1st input: dim-3 vector per line
        ...                   'y = Vy(3)'],           # 2nd input: dim-3 vector per column
        ...                  reduction_op='Sum',      # we also support LogSumExp, Min, etc.
        ...                  axis=1)                  # reduce along the lines of the kernel matrix
        >>> # Apply it to 2d arrays x and y with 3 columns and a (huge) number of lines
        >>> x = torch.randn(1000000, 3, requires_grad=True).cuda()
        >>> y = torch.randn(2000000, 3).cuda()
        >>> a = my_conv(x, y)  # a_i = sum_j exp(-|x_i-y_j|^2)
        >>> print(a.shape)
        torch.Size([1000000, 1])    
        >>> [g_x] = torch.autograd.grad((a ** 2).sum(), [x])  # KeOps supports autograd!
        >>> print(g_x.shape)
        torch.Size([1000000, 3]) 

    """
<<<<<<< HEAD
    def __init__(self, formula, aliases, reduction_op='Sum', axis=0, cuda_type=default_cuda_type, opt_arg=None):        
        """Creates a new generic operation."""
        self.reduction_op = reduction_op

        if opt_arg:
            self.formula = reduction_op + 'Reduction(' + formula + ',' + str(opt_arg) + ',' + str(axis2cat(axis)) + ')'
        else:
            self.formula = reduction_op + 'Reduction(' + formula + ',' + str(axis2cat(axis)) + ')'
        
        self.aliases = complete_aliases(formula, list(aliases)) # just in case the user provided a tuple
        self.cuda_type = cuda_type

    def __call__(self, *args, backend='auto', device_id=-1, ranges=None):
        """Applies the routine on arbitrary torch Tensors.
        
        Note:
            ``Genred`` is fully compatible with PyTorch's ``autograd`` engine:
            If ``reduction_op`` is **Sum** or **LogSumExp**,
            you can **backprop** through the KeOps ``__call__`` just
            as if it was a vanilla PyTorch operation.

        Note:
            On top of the **Sum** and **LogSumExp** reductions, KeOps
            supports 
            :ref:`variants of the ArgKMin reduction <part.reduction>` 
            that can be used
            to implement k-nearest neighbor search.
            These routines return indices encoded as **floating point numbers**, and
            produce no gradient. Fortunately though, you can simply
            turn them into ``LongTensors`` and use them to index
            your arrays, as showcased in the documentation
            of :func:`generic_argmin`, :func:`generic_argkmin` and in the
            :doc:`K-means tutorial <../_auto_tutorials/kmeans/plot_kmeans_pytorch>`.

        Warning:
            Even for variables of size 1 (e.g. :math:`a_i\in\mathbb{R}`
            for :math:`i\in[0,M)`), KeOps expects inputs to be formatted
            as 2d Tensors of size ``(M,dim)``. In practice,
            ``a.view(-1,1)`` should be used to turn a vector of weights
            into a *list of scalar values*.
        
        Args:
            *args (2d Tensors (variables ``Vx(..)``, ``Vy(..)``) and 1d Tensors (parameters ``Pm(..)``)): The input numerical arrays, 
                which should all have the same ``dtype``, be **contiguous** and be stored on 
                the **same device**. KeOps expects one array per alias, 
                with the following compatibility rules:
  
                  - All ``Vx(Dim_k)`` variables are encoded as **2d-tensors** with ``Dim_k`` columns and the same number of lines :math:`M`.
                  - All ``Vy(Dim_k)`` variables are encoded as **2d-tensors** with ``Dim_k`` columns and the same number of lines :math:`N`.
                  - All ``Pm(Dim_k)`` variables are encoded as **1d-tensors** (vectors) of size ``Dim_k``.

        Keyword Args:
            backend (string): Specifies the map-reduce scheme.
                The supported values are:

                  - ``"auto"`` (default): let KeOps decide which backend is best suited to your data, based on the tensors' shapes. ``"GPU_1D"`` will be chosen in most cases.
                  - ``"CPU"``: use a simple C++ ``for`` loop on a single CPU core.
                  - ``"GPU_1D"``: use a `simple multithreading scheme <https://plmlab.math.cnrs.fr/benjamin.charlier/libkeops/blob/master/keops/core/GpuConv1D.cu>`_ on the GPU - basically, one thread per value of the output index.
                  - ``"GPU_2D"``: use a more sophisticated `2D parallelization scheme <https://plmlab.math.cnrs.fr/benjamin.charlier/libkeops/blob/master/keops/core/GpuConv2D.cu>`_ on the GPU.
                  - ``"GPU"``: let KeOps decide which one of the ``"GPU_1D"`` or the ``"GPU_2D"`` scheme will run faster on the given input.

            device_id (int, default=-1): Specifies the GPU that should be used 
                to perform   the computation; a negative value lets your system 
                choose the default GPU. This parameter is only useful if your 
                system has access to several GPUs.

            ranges (6-uple of IntTensors, None by default):
                Ranges of integers that specify a 
                :doc:`block-sparse reduction scheme <sparsity>`
                with *Mc clusters along axis 0* and *Nc clusters along axis 1*.
                If None (default), we simply loop over all indices
                :math:`i\in[0,M)` and :math:`j\in[0,N)`.
                
                **The first three ranges** will be used if ``axis=1``
                (reduction along the axis of ":math:`j` variables"),
                and to compute gradients with respect to ``Vx(..)`` variables:
                
                  - ``ranges_i``, (Mc,2) IntTensor - slice indices
                    :math:`[\\text{start}^I_k,\\text{end}^I_k)` in :math:`[0,M]`
                    that specify our Mc blocks along the axis 0
                    of ":math:`i` variables". 
                  - ``slices_i``, (Mc,2) IntTensor - slice indices
                    :math:`[\\text{start}^S_k,\\text{end}^S_k)`
                    that specify Mc ranges in ``redranges_j``.
                  - ``redranges_j``, (Mcc,2) IntTensor - slice indices
                    :math:`[\\text{start}^J_l,\\text{end}^J_l)` in :math:`[0,N]`
                    that specify reduction ranges along the axis 1
                    of ":math:`j` variables".

                If ``axis=1``, 
                these integer arrays allow us to say
                that ``for k in range(Mc)``, the output values for 
                indices ``i in range( ranges_i[k,0], ranges_i[k,1] )``
                should be computed using a Map-Reduce scheme over
                indices ``j in Union( range( redranges_j[l, 0], redranges_j[l, 1] ))``
                for ``l in range( slices_i[k,0], slices_i[k,1] )``.

                **Likewise, the last three ranges** will be used if ``axis=0``
                (reduction along the axis of ":math:`i` variables"),
                and to compute gradients with respect to ``Vy(..)`` variables:
                
                  - ``ranges_j``, (Nc,2) IntTensor - slice indices
                    :math:`[\\text{start}^J_k,\\text{end}^J_k)` in :math:`[0,N]`
                    that specify our Nc blocks along the axis 1
                    of ":math:`j` variables". 
                  - ``slices_j``, (Nc,2) IntTensor - slice indices
                    :math:`[\\text{start}^S_k,\\text{end}^S_k)`
                    that specify Nc ranges in ``redranges_i``.
                  - ``redranges_i``, (Ncc,2) IntTensor - slice indices
                    :math:`[\\text{start}^I_l,\\text{end}^I_l)` in :math:`[0,M]`
                    that specify reduction ranges along the axis 0
                    of ":math:`i` variables".

                If ``axis=0``, 
                these integer arrays allow us to say
                that ``for k in range(Nc)``, the output values for 
                indices ``j in range( ranges_j[k,0], ranges_j[k,1] )``
                should be computed using a Map-Reduce scheme over
                indices ``i in Union( range( redranges_i[l, 0], redranges_i[l, 1] ))``
                for ``l in range( slices_j[k,0], slices_j[k,1] )``.

        Returns:
            (M,D) or (N,D) Tensor:

            The output of the reduction, stored on the same device
            as the input Tensors. The output of a Genred call is always a 
            **2d-tensor** with :math:`M` or :math:`N` lines (if ``axis=1`` 
            or ``axis=0``, respectively) and a number of columns 
            that is inferred from the ``formula``.

        """
        result = GenredAutograd.apply(self.formula, self.aliases, backend, self.cuda_type, device_id, ranges, *args)

        if self.reduction_op == "LogSumExp" : 
            # KeOps core returns pairs of floats (M,S), such that the result
            # is equal to  M+log(S)...
            # Users shouldn't have to bother with that!
            return (result[:,0] + result[:,1].log()).view(-1,1)
        else :
            return result
=======
    def __init__(self, formula, aliases, reduction_op, axis, cuda_type, opt_arg, formula2):
        str_opt_arg = ',' + str(opt_arg) if opt_arg else ''
        str_formula2 = ',' + formula2 if formula2 else ''     
        self.formula = reduction_op + 'Reduction(' + formula + str_opt_arg + ',' + str(axis2cat(axis)) + str_formula2 + ')'
        self.aliases = complete_aliases(self.formula, list(aliases)) # just in case the user provided a tuple
        self.cuda_type = cuda_type

    def __call__(self, *args, backend, device_id):
        return GenredAutograd.apply(self.formula, self.aliases, backend, self.cuda_type, device_id, *args)
>>>>>>> 8ae1e2ff
<|MERGE_RESOLUTION|>--- conflicted
+++ resolved
@@ -201,17 +201,11 @@
         torch.Size([1000000, 3]) 
 
     """
-<<<<<<< HEAD
-    def __init__(self, formula, aliases, reduction_op='Sum', axis=0, cuda_type=default_cuda_type, opt_arg=None):        
-        """Creates a new generic operation."""
-        self.reduction_op = reduction_op
-
-        if opt_arg:
-            self.formula = reduction_op + 'Reduction(' + formula + ',' + str(opt_arg) + ',' + str(axis2cat(axis)) + ')'
-        else:
-            self.formula = reduction_op + 'Reduction(' + formula + ',' + str(axis2cat(axis)) + ')'
-        
-        self.aliases = complete_aliases(formula, list(aliases)) # just in case the user provided a tuple
+    def __init__(self, formula, aliases, reduction_op, axis, cuda_type, opt_arg, formula2):
+        str_opt_arg = ',' + str(opt_arg) if opt_arg else ''
+        str_formula2 = ',' + formula2 if formula2 else ''     
+        self.formula = reduction_op + 'Reduction(' + formula + str_opt_arg + ',' + str(axis2cat(axis)) + str_formula2 + ')'
+        self.aliases = complete_aliases(self.formula, list(aliases)) # just in case the user provided a tuple
         self.cuda_type = cuda_type
 
     def __call__(self, *args, backend='auto', device_id=-1, ranges=None):
@@ -341,15 +335,4 @@
             # Users shouldn't have to bother with that!
             return (result[:,0] + result[:,1].log()).view(-1,1)
         else :
-            return result
-=======
-    def __init__(self, formula, aliases, reduction_op, axis, cuda_type, opt_arg, formula2):
-        str_opt_arg = ',' + str(opt_arg) if opt_arg else ''
-        str_formula2 = ',' + formula2 if formula2 else ''     
-        self.formula = reduction_op + 'Reduction(' + formula + str_opt_arg + ',' + str(axis2cat(axis)) + str_formula2 + ')'
-        self.aliases = complete_aliases(self.formula, list(aliases)) # just in case the user provided a tuple
-        self.cuda_type = cuda_type
-
-    def __call__(self, *args, backend, device_id):
-        return GenredAutograd.apply(self.formula, self.aliases, backend, self.cuda_type, device_id, *args)
->>>>>>> 8ae1e2ff
+            return result