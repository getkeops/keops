import torch

from pykeops.common.get_options import get_tag_backend
from pykeops.common.keops_io import LoadKeOps
from pykeops.common.operations import preprocess, postprocess
from pykeops.torch.half2_convert import preprocess_half2, postprocess_half2
from pykeops.common.parse_type import get_type, get_sizes, complete_aliases, get_optional_flags
from pykeops.common.utils import axis2cat
from pykeops.torch import default_dtype, include_dirs


class GenredAutograd(torch.autograd.Function):
    """
    This class is the entry point to pytorch auto grad engine.
    """

    @staticmethod
<<<<<<< HEAD
    def forward(
        ctx,
        formula,
        aliases,
        backend,
        dtype,
        device_id,
        ranges,
        optional_flags,
        rec_multVar_highdim,
        *args
    ):

=======
    def forward(ctx, formula, aliases, backend, dtype, device_id, ranges, optional_flags, rec_multVar_highdim, nx, ny, *args):
        
>>>>>>> 57d2c596
        # N.B. when rec_multVar_highdim option is set, it means that formula is of the form "sum(F*b)", where b is a variable
        # with large dimension. In this case we set compiler option MULT_VAR_HIGHDIM to allow for the use of the special "final chunk" computation
        # mode. However, this may not be also true for the gradients of the same formula. In fact only the gradient
        # with respect to variable b will have the same form. Hence, we save optional_flags current status into ctx,
        # before adding the MULT_VAR_HIGHDIM compiler option.
        ctx.optional_flags = optional_flags.copy()
        if rec_multVar_highdim is not None:
            optional_flags += ["-DMULT_VAR_HIGHDIM=1"]

        myconv = LoadKeOps(
            formula, aliases, dtype, "torch", optional_flags + include_dirs
        ).import_module()

<<<<<<< HEAD
=======
        myconv = LoadKeOps(formula, aliases, dtype, 'torch', optional_flags, include_dirs).import_module()
        
>>>>>>> 57d2c596
        # Context variables: save everything to compute the gradient:
        ctx.formula = formula
        ctx.aliases = aliases
        ctx.backend = backend
        ctx.dtype = dtype
        ctx.device_id = device_id
        ctx.ranges = ranges
        ctx.rec_multVar_highdim = rec_multVar_highdim
        ctx.myconv = myconv
        ctx.nx = nx
        ctx.ny = ny

        tagCPUGPU, tag1D2D, tagHostDevice = get_tag_backend(backend, args)

        if tagCPUGPU == 1 & tagHostDevice == 1:
            device_id = args[0].device.index
            for i in range(1, len(args)):
                if args[i].device.index != device_id:
                    raise ValueError(
                        "[KeOps] Input arrays must be all located on the same device."
                    )

        if ranges is None:
            ranges = ()  # To keep the same type

        # N.B.: KeOps C++ expects contiguous integer arrays as ranges
        ranges = tuple(r.contiguous() for r in ranges)

<<<<<<< HEAD
        result = myconv.genred_pytorch(
            tagCPUGPU, tag1D2D, tagHostDevice, device_id, ranges, *args
        )
=======
        result = myconv.genred_pytorch(tagCPUGPU, tag1D2D, tagHostDevice, device_id, ranges, nx, ny, *args)
>>>>>>> 57d2c596

        # relying on the 'ctx.saved_variables' attribute is necessary  if you want to be able to differentiate the output
        #  of the backward once again. It helps pytorch to keep track of 'who is who'.
        ctx.save_for_backward(*args, result)

        return result

    @staticmethod
    def backward(ctx, G):
        formula = ctx.formula
        aliases = ctx.aliases
        backend = ctx.backend
        dtype = ctx.dtype
        ranges = ctx.ranges
        optional_flags = ctx.optional_flags
        device_id = ctx.device_id
        myconv = ctx.myconv
        nx = ctx.nx
        ny = ctx.ny
        args = ctx.saved_tensors[:-1]  # Unwrap the saved variables
        nargs = len(args)
        result = ctx.saved_tensors[-1].detach()

        not_supported = [
            "Min_ArgMin_Reduction",
            "Min_Reduction",
            "Max_ArgMax_Reduction",
            "Max_Reduction",
            "KMin_ArgKMin_Reduction",
            "KMin_Reduction",
        ]
        for red in not_supported:
            if formula.startswith(red):
                raise NotImplementedError(
                    "As of today, KeOps does not support "
                    + "backpropagation through the "
                    + red
                    + " reduction. "
                    + "Adding this feature to LazyTensors is on the cards "
                    + "for future releases... But until then, you may want "
                    + "to consider extracting the relevant integer indices "
                    + "with a '.argmin()', '.argmax()' or '.argKmin()' reduction "
                    + "before using PyTorch advanced indexing to create a fully-differentiable "
                    + "tensor containing the relevant 'minimal' values."
                )

        # If formula takes 5 variables (numbered from 0 to 4), then the gradient
        # wrt. the output, G, should be given as a 6-th variable (numbered 5),
        # with the same dim-cat as the formula's output.
        eta = (
            "Var("
            + str(nargs)
            + ","
            + str(myconv.dimout)
            + ","
            + str(myconv.tagIJ)
            + ")"
        )

        # there is also a new variable for the formula's output
        resvar = (
            "Var("
            + str(nargs + 1)
            + ","
            + str(myconv.dimout)
            + ","
            + str(myconv.tagIJ)
            + ")"
        )

        grads = []  # list of gradients wrt. args;

        for (var_ind, (sig, arg_ind)) in enumerate(
            zip(aliases, args)
        ):  # Run through the arguments
            # If the current gradient is to be discarded immediatly...
<<<<<<< HEAD
            if not ctx.needs_input_grad[
                var_ind + 8
            ]:  # because of (formula, aliases, backend, dtype, device_id, ranges, optional_flags, rec_multVar_highdim)
=======
            if not ctx.needs_input_grad[var_ind + 10]:  # because of (formula, aliases, backend, dtype, device_id, ranges, optional_flags, rec_multVar_highdim, nx, ny)
>>>>>>> 57d2c596
                grads.append(None)  # Don't waste time computing it.

            else:
                # Otherwise, the current gradient is really needed by the user. Adding new aliases is way too dangerous if we want to compute
                # second derivatives, etc. So we make explicit references to Var<ind,dim,cat> instead.
                # New here (Joan) : we still add the new variables to the list of "aliases" (without
                # giving new aliases for them) these will not be used in the C++ code,
                # but are useful to keep track of the actual variables used in the formula
                _, cat, dim, pos = get_type(sig, position_in_list=var_ind)
                var = "Var(" + str(pos) + "," + str(dim) + "," + str(cat) + ")"  # V
                formula_g = (
                    "Grad_WithSavedForward("
                    + formula
                    + ", "
                    + var
                    + ", "
                    + eta
                    + ", "
                    + resvar
                    + ")"
                )  # Grad<F,V,G,R>
                aliases_g = aliases + [eta, resvar]
                args_g = (
                    args + (G,) + (result,)
                )  # Don't forget the gradient to backprop !

                # N.B.: if I understand PyTorch's doc, we should redefine this function every time we use it?
                genconv = GenredAutograd().apply

                # For a reduction of the type sum(F*b), with b a variable, and if we require the gradient
                # with respect to b, the gradient will be of same type sum(F*eta). So we set again rec_multVar option
                # in this case.
                if pos == ctx.rec_multVar_highdim:
                    rec_multVar_highdim = (
                        nargs  # nargs is the position of variable eta.
                    )
                else:
                    rec_multVar_highdim = None

                if (
                    cat == 2
                ):  # we're referring to a parameter, so we'll have to sum both wrt 'i' and 'j'
                    # WARNING !! : here we rely on the implementation of DiffT in files in folder keops/core/formulas/reductions
                    # if tagI==cat of V is 2, then reduction is done wrt j, so we need to further sum output wrt i
<<<<<<< HEAD
                    grad = genconv(
                        formula_g,
                        aliases_g,
                        backend,
                        dtype,
                        device_id,
                        ranges,
                        optional_flags,
                        rec_multVar_highdim,
                        *args_g
                    )
=======
                    grad = genconv(formula_g, aliases_g, backend, dtype, device_id, ranges, optional_flags, rec_multVar_highdim, nx, ny, *args_g)
>>>>>>> 57d2c596
                    # Then, sum 'grad' wrt 'i' :
                    # I think that '.sum''s backward introduces non-contiguous arrays,
                    # and is thus non-compatible with GenredAutograd: grad = grad.sum(0)
                    # We replace it with a 'handmade hack' :
                    # grad = torch.ones(1, grad.shape[0]).type_as(grad.data) @ grad
                    # grad = grad.view(-1)
                    grad = (1.0 * grad).sum(-2)
                    dims_to_collapse = tuple(
                        i
                        for (i, (x, y)) in enumerate(
                            zip(arg_ind.shape[:-1], grad.shape[:-1])
                        )
                        if x < y
                    )

                else:
<<<<<<< HEAD
                    grad = genconv(
                        formula_g,
                        aliases_g,
                        backend,
                        dtype,
                        device_id,
                        ranges,
                        optional_flags,
                        rec_multVar_highdim,
                        *args_g
                    )
=======
                    grad = genconv(formula_g, aliases_g, backend, dtype, device_id, ranges, optional_flags, rec_multVar_highdim, nx, ny, *args_g)
>>>>>>> 57d2c596

                    # N.B.: 'grad' is always a full [A, .., B, M, D] or [A, .., B, N, D] or [A, .., B, D] tensor,
                    #       whereas 'arg_ind' may have some broadcasted batched dimensions.
                    #       Before returning our gradient, we must collapse 'grad' with a .sum() operation,
                    #       which is the adjoint of the good old "repmat" that could have been used
                    #       to emulate the batch broadcasting.
                    dims_to_collapse = tuple(
                        i
                        for (i, (x, y)) in enumerate(
                            zip(arg_ind.shape[:-2], grad.shape[:-2])
                        )
                        if x < y
                    )

                if dims_to_collapse != ():
                    grad = (1.0 * grad).sum(dims_to_collapse, keepdim=True)
                grad = grad.reshape(
                    arg_ind.shape
                )  # The gradient should have the same shape as the input!
                grads.append(grad)
<<<<<<< HEAD

        # Grads wrt. formula, aliases, backend, dtype, device_id, ranges, optional_flags, rec_multVar_highdim, *args
        return (None, None, None, None, None, None, None, None, *grads)
=======
        
        # Grads wrt. formula, aliases, backend, dtype, device_id, ranges, optional_flags, rec_multVar_highdim, nx, ny, *args
        return (None, None, None, None, None, None, None, None, None, None, *grads)
>>>>>>> 57d2c596


class Genred:
    r"""
    Creates a new generic operation.

    This is KeOps' main function, whose usage is documented in
    the :doc:`user-guide <../../Genred>`,
    the :doc:`gallery of examples <../../../_auto_examples/index>`
    and the :doc:`high-level tutorials <../../../_auto_tutorials/index>`.
    Taking as input a handful of strings and integers that specify
    a custom Map-Reduce operation, it returns a C++ wrapper
    that can be called just like any other PyTorch function.

    Note:
        :func:`Genred` is fully compatible with PyTorch's :mod:`autograd` engine:
        You can **backprop** through the KeOps :meth:`__call__` just
        as if it was a vanilla PyTorch operation (except for Min or Max reduction types,
        see :ref:`reductions <part.reduction>`)

    Example:
        >>> my_conv = Genred('Exp(-SqNorm2(x - y))',  # formula
        ...                  ['x = Vi(3)',            # 1st input: dim-3 vector per line
        ...                   'y = Vj(3)'],           # 2nd input: dim-3 vector per column
        ...                  reduction_op='Sum',      # we also support LogSumExp, Min, etc.
        ...                  axis=1)                  # reduce along the lines of the kernel matrix
        >>> # Apply it to 2d arrays x and y with 3 columns and a (huge) number of lines
        >>> x = torch.randn(1000000, 3, requires_grad=True).cuda()
        >>> y = torch.randn(2000000, 3).cuda()
        >>> a = my_conv(x, y)  # a_i = sum_j exp(-|x_i-y_j|^2)
        >>> print(a.shape)
        torch.Size([1000000, 1])
        >>> [g_x] = torch.autograd.grad((a ** 2).sum(), [x])  # KeOps supports autograd!
        >>> print(g_x.shape)
        torch.Size([1000000, 3])

    """

    def __init__(
        self,
        formula,
        aliases,
        reduction_op="Sum",
        axis=0,
        dtype=default_dtype,
        opt_arg=None,
        formula2=None,
        cuda_type=None,
        dtype_acc="auto",
        use_double_acc=False,
        sum_scheme="auto",
        enable_chunks=True,
        optional_flags=[],
        rec_multVar_highdim=None,
    ):
        r"""
        Instantiate a new generic operation.

        Note:
            :class:`Genred` relies on C++ or CUDA kernels that are compiled on-the-fly,
            and stored in a :ref:`cache directory <part.cache>` as shared libraries (".so" files) for later use.

        Args:
            formula (string): The scalar- or vector-valued expression
                that should be computed and reduced.
                The correct syntax is described in the :doc:`documentation <../../Genred>`,
                using appropriate :doc:`mathematical operations <../../../api/math-operations>`.
            aliases (list of strings): A list of identifiers of the form ``"AL = TYPE(DIM)"``
                that specify the categories and dimensions of the input variables. Here:

                  - ``AL`` is an alphanumerical alias, used in the **formula**.
                  - ``TYPE`` is a *category*. One of:

                    - ``Vi``: indexation by :math:`i` along axis 0.
                    - ``Vj``: indexation by :math:`j` along axis 1.
                    - ``Pm``: no indexation, the input tensor is a *vector* and not a 2d array.

                  - ``DIM`` is an integer, the dimension of the current variable.

                As described below, :meth:`__call__` will expect as input Tensors whose
                shape are compatible with **aliases**.

        Keyword Args:
            reduction_op (string, default = ``"Sum"``): Specifies the reduction
                operation that is applied to reduce the values
                of ``formula(x_i, y_j, ...)`` along axis 0 or axis 1.
                The supported values are one of  :ref:`part.reduction`.

            axis (int, default = 0): Specifies the dimension of the "kernel matrix" that is reduced by our routine.
                The supported values are:

                  - **axis** = 0: reduction with respect to :math:`i`, outputs a ``Vj`` or ":math:`j`" variable.
                  - **axis** = 1: reduction with respect to :math:`j`, outputs a ``Vi`` or ":math:`i`" variable.

            dtype (string, default = ``"float32"``): Specifies the numerical ``dtype`` of the input and output arrays.
                The supported values are:

                  - **dtype** = ``"float16"`` or ``"half"``.
                  - **dtype** = ``"float32"`` or ``"float"``.
                  - **dtype** = ``"float64"`` or ``"double"``.

            opt_arg (int, default = None): If **reduction_op** is in ``["KMin", "ArgKMin", "KMin_ArgKMin"]``,
                this argument allows you to specify the number ``K`` of neighbors to consider.

            dtype_acc (string, default ``"auto"``): type for accumulator of reduction, before casting to dtype.
                It improves the accuracy of results in case of large sized data, but is slower.
                Default value "auto" will set this option to the value of dtype. The supported values are:

                  - **dtype_acc** = ``"float16"`` : allowed only if dtype is "float16".
                  - **dtype_acc** = ``"float32"`` : allowed only if dtype is "float16" or "float32".
                  - **dtype_acc** = ``"float64"`` : allowed only if dtype is "float32" or "float64"..

            use_double_acc (bool, default False): same as setting dtype_acc="float64" (only one of the two options can be set)
                If True, accumulate results of reduction in float64 variables, before casting to float32.
                This can only be set to True when data is in float32 or float64.
                It improves the accuracy of results in case of large sized data, but is slower.

            sum_scheme (string, default ``"auto"``): method used to sum up results for reductions.
                Default value "auto" will set this option to "block_red". Possible values are:
                  - **sum_scheme** =  ``"direct_sum"``: direct summation
                  - **sum_scheme** =  ``"block_sum"``: use an intermediate accumulator in each block before accumulating
                    in the output. This improves accuracy for large sized data.
                  - **sum_scheme** =  ``"kahan_scheme"``: use Kahan summation algorithm to compensate for round-off errors. This improves
                accuracy for large sized data.

            enable_chunks (bool, default True): enable automatic selection of special "chunked" computation mode for accelerating reductions
                                with formulas involving large dimension variables.

                        optional_flags (list, default []): further optional flags passed to the compiler, in the form ['-D...=...','-D...=...']

        """
        if cuda_type:
            # cuda_type is just old keyword for dtype, so this is just a trick to keep backward compatibility
            dtype = cuda_type
        self.reduction_op = reduction_op
        reduction_op_internal, formula2 = preprocess(reduction_op, formula2)

        self.optional_flags = optional_flags + get_optional_flags(
            reduction_op_internal,
            dtype_acc,
            use_double_acc,
            sum_scheme,
            dtype,
            enable_chunks,
        )

        str_opt_arg = "," + str(opt_arg) if opt_arg else ""
        str_formula2 = "," + formula2 if formula2 else ""

        self.formula = (
            reduction_op_internal
            + "_Reduction("
            + formula
            + str_opt_arg
            + ","
            + str(axis2cat(axis))
            + str_formula2
            + ")"
        )
        self.aliases = complete_aliases(
            self.formula, list(aliases)
        )  # just in case the user provided a tuple
        self.dtype = dtype
        self.axis = axis
        self.opt_arg = opt_arg

        self.rec_multVar_highdim = rec_multVar_highdim

    def __call__(self, *args, backend="auto", device_id=-1, ranges=None):
        r"""
        To apply the routine on arbitrary torch Tensors.

        .. warning:
            Even for variables of size 1 (e.g. :math:`a_i\in\mathbb{R}`
            for :math:`i\in[0,M)`), KeOps expects inputs to be formatted
            as 2d Tensors of size ``(M,dim)``. In practice,
            ``a.view(-1,1)`` should be used to turn a vector of weights
            into a *list of scalar values*.

        Args:
            *args (2d Tensors (variables ``Vi(..)``, ``Vj(..)``) and 1d Tensors (parameters ``Pm(..)``)): The input numerical arrays,
                which should all have the same ``dtype``, be **contiguous** and be stored on
                the **same device**. KeOps expects one array per alias,
                with the following compatibility rules:

                    - All ``Vi(Dim_k)`` variables are encoded as **2d-tensors** with ``Dim_k`` columns and the same number of lines :math:`M`.
                    - All ``Vj(Dim_k)`` variables are encoded as **2d-tensors** with ``Dim_k`` columns and the same number of lines :math:`N`.
                    - All ``Pm(Dim_k)`` variables are encoded as **1d-tensors** (vectors) of size ``Dim_k``.

        Keyword Args:
            backend (string): Specifies the map-reduce scheme.
                The supported values are:

                    - ``"auto"`` (default): let KeOps decide which backend is best suited to your data, based on the tensors' shapes. ``"GPU_1D"`` will be chosen in most cases.
                    - ``"CPU"``: use a simple C++ ``for`` loop on a single CPU core.
                    - ``"GPU_1D"``: use a `simple multithreading scheme <https://github.com/getkeops/keops/blob/master/keops/core/GpuConv1D.cu>`_ on the GPU - basically, one thread per value of the output index.
                    - ``"GPU_2D"``: use a more sophisticated `2D parallelization scheme <https://github.com/getkeops/keops/blob/master/keops/core/GpuConv2D.cu>`_ on the GPU.
                    - ``"GPU"``: let KeOps decide which one of the ``"GPU_1D"`` or the ``"GPU_2D"`` scheme will run faster on the given input.

            device_id (int, default=-1): Specifies the GPU that should be used
                to perform   the computation; a negative value lets your system
                choose the default GPU. This parameter is only useful if your
                system has access to several GPUs.

            ranges (6-uple of IntTensors, None by default):
                Ranges of integers that specify a
                :doc:`block-sparse reduction scheme <../../sparsity>`
                with *Mc clusters along axis 0* and *Nc clusters along axis 1*.
                If None (default), we simply loop over all indices
                :math:`i\in[0,M)` and :math:`j\in[0,N)`.

                **The first three ranges** will be used if **axis** = 1
                (reduction along the axis of ":math:`j` variables"),
                and to compute gradients with respect to ``Vi(..)`` variables:

                    - ``ranges_i``, (Mc,2) IntTensor - slice indices
                      :math:`[\operatorname{start}^I_k,\operatorname{end}^I_k)` in :math:`[0,M]`
                      that specify our Mc blocks along the axis 0
                      of ":math:`i` variables".
                    - ``slices_i``, (Mc,) IntTensor - consecutive slice indices
                      :math:`[\operatorname{end}^S_1, ..., \operatorname{end}^S_{M_c}]`
                      that specify Mc ranges :math:`[\operatorname{start}^S_k,\operatorname{end}^S_k)` in ``redranges_j``,
                      with :math:`\operatorname{start}^S_k = \operatorname{end}^S_{k-1}`.
                      **The first 0 is implicit**, meaning that :math:`\operatorname{start}^S_0 = 0`, and we typically expect that
                      ``slices_i[-1] == len(redrange_j)``.
                    - ``redranges_j``, (Mcc,2) IntTensor - slice indices
                      :math:`[\operatorname{start}^J_\ell,\operatorname{end}^J_\ell)` in :math:`[0,N]`
                      that specify reduction ranges along the axis 1
                      of ":math:`j` variables".

                If **axis** = 1,
                these integer arrays allow us to say
                that ``for k in range(Mc)``, the output values for
                indices ``i in range( ranges_i[k,0], ranges_i[k,1] )``
                should be computed using a Map-Reduce scheme over
                indices ``j in Union( range( redranges_j[l, 0], redranges_j[l, 1] ))``
                for ``l in range( slices_i[k-1], slices_i[k] )``.

                **Likewise, the last three ranges** will be used if **axis** = 0
                (reduction along the axis of ":math:`i` variables"),
                and to compute gradients with respect to ``Vj(..)`` variables:

                    - ``ranges_j``, (Nc,2) IntTensor - slice indices
                      :math:`[\operatorname{start}^J_k,\operatorname{end}^J_k)` in :math:`[0,N]`
                      that specify our Nc blocks along the axis 1
                      of ":math:`j` variables".
                    - ``slices_j``, (Nc,) IntTensor - consecutive slice indices
                      :math:`[\operatorname{end}^S_1, ..., \operatorname{end}^S_{N_c}]`
                      that specify Nc ranges :math:`[\operatorname{start}^S_k,\operatorname{end}^S_k)` in ``redranges_i``,
                      with :math:`\operatorname{start}^S_k = \operatorname{end}^S_{k-1}`.
                      **The first 0 is implicit**, meaning that :math:`\operatorname{start}^S_0 = 0`, and we typically expect that
                      ``slices_j[-1] == len(redrange_i)``.
                    - ``redranges_i``, (Ncc,2) IntTensor - slice indices
                      :math:`[\operatorname{start}^I_\ell,\operatorname{end}^I_\ell)` in :math:`[0,M]`
                      that specify reduction ranges along the axis 0
                      of ":math:`i` variables".

                If **axis** = 0,
                these integer arrays allow us to say
                that ``for k in range(Nc)``, the output values for
                indices ``j in range( ranges_j[k,0], ranges_j[k,1] )``
                should be computed using a Map-Reduce scheme over
                indices ``i in Union( range( redranges_i[l, 0], redranges_i[l, 1] ))``
                for ``l in range( slices_j[k-1], slices_j[k] )``.

        Returns:
            (M,D) or (N,D) Tensor:

            The output of the reduction, stored on the same device
            as the input Tensors. The output of a Genred call is always a
            **2d-tensor** with :math:`M` or :math:`N` lines (if **axis** = 1
            or **axis** = 0, respectively) and a number of columns
            that is inferred from the **formula**.

        """

        nx, ny = get_sizes(self.aliases, *args)
        nout, nred = (nx, ny) if self.axis == 1 else (ny, nx)

        if "Arg" in self.reduction_op:
            # when using Arg type reductions,
            # if nred is greater than 16 millions and dtype=float32, the result is not reliable
            # because we encode indices as floats, so we raise an exception ;
            # same with float16 type and nred>2048
<<<<<<< HEAD
            if nred > 1.6e7 and self.dtype in ("float32", "float"):
                raise ValueError(
                    "size of input array is too large for Arg type reduction with single precision. Use double precision."
                )
            elif nred > 2048 and self.dtype in ("float16", "half"):
                raise ValueError(
                    "size of input array is too large for Arg type reduction with float16 dtype.."
                )

        if self.dtype in ("float16", "half"):
            args, ranges, tag_dummy, N = preprocess_half2(
                args, self.aliases, self.axis, ranges, nx, ny
            )

        out = GenredAutograd.apply(
            self.formula,
            self.aliases,
            backend,
            self.dtype,
            device_id,
            ranges,
            self.optional_flags,
            self.rec_multVar_highdim,
            *args
        )

        if self.dtype in ("float16", "half"):
=======
            if nred>1.6e7 and self.dtype in ("float32","float"):
                raise ValueError('size of input array is too large for Arg type reduction with single precision. Use double precision.')  
            elif nred>2048 and self.dtype in ("float16","half"):
                raise ValueError('size of input array is too large for Arg type reduction with float16 dtype..')  

        if self.dtype in ('float16','half'):
            args, ranges, tag_dummy, N = preprocess_half2(args, self.aliases, self.axis, ranges, nx, ny)
        
        out = GenredAutograd.apply(self.formula, self.aliases, backend, self.dtype, 
                                   device_id, ranges, self.optional_flags, self.rec_multVar_highdim, nx, ny, *args)

        if self.dtype in ('float16','half'):
>>>>>>> 57d2c596
            out = postprocess_half2(out, tag_dummy, self.reduction_op, N)

        return postprocess(
            out, "torch", self.reduction_op, nout, self.opt_arg, self.dtype
        )<|MERGE_RESOLUTION|>--- conflicted
+++ resolved
@@ -15,24 +15,8 @@
     """
 
     @staticmethod
-<<<<<<< HEAD
-    def forward(
-        ctx,
-        formula,
-        aliases,
-        backend,
-        dtype,
-        device_id,
-        ranges,
-        optional_flags,
-        rec_multVar_highdim,
-        *args
-    ):
-
-=======
     def forward(ctx, formula, aliases, backend, dtype, device_id, ranges, optional_flags, rec_multVar_highdim, nx, ny, *args):
         
->>>>>>> 57d2c596
         # N.B. when rec_multVar_highdim option is set, it means that formula is of the form "sum(F*b)", where b is a variable
         # with large dimension. In this case we set compiler option MULT_VAR_HIGHDIM to allow for the use of the special "final chunk" computation
         # mode. However, this may not be also true for the gradients of the same formula. In fact only the gradient
@@ -42,15 +26,8 @@
         if rec_multVar_highdim is not None:
             optional_flags += ["-DMULT_VAR_HIGHDIM=1"]
 
-        myconv = LoadKeOps(
-            formula, aliases, dtype, "torch", optional_flags + include_dirs
-        ).import_module()
-
-<<<<<<< HEAD
-=======
         myconv = LoadKeOps(formula, aliases, dtype, 'torch', optional_flags, include_dirs).import_module()
         
->>>>>>> 57d2c596
         # Context variables: save everything to compute the gradient:
         ctx.formula = formula
         ctx.aliases = aliases
@@ -79,13 +56,7 @@
         # N.B.: KeOps C++ expects contiguous integer arrays as ranges
         ranges = tuple(r.contiguous() for r in ranges)
 
-<<<<<<< HEAD
-        result = myconv.genred_pytorch(
-            tagCPUGPU, tag1D2D, tagHostDevice, device_id, ranges, *args
-        )
-=======
         result = myconv.genred_pytorch(tagCPUGPU, tag1D2D, tagHostDevice, device_id, ranges, nx, ny, *args)
->>>>>>> 57d2c596
 
         # relying on the 'ctx.saved_variables' attribute is necessary  if you want to be able to differentiate the output
         #  of the backward once again. It helps pytorch to keep track of 'who is who'.
@@ -162,13 +133,7 @@
             zip(aliases, args)
         ):  # Run through the arguments
             # If the current gradient is to be discarded immediatly...
-<<<<<<< HEAD
-            if not ctx.needs_input_grad[
-                var_ind + 8
-            ]:  # because of (formula, aliases, backend, dtype, device_id, ranges, optional_flags, rec_multVar_highdim)
-=======
             if not ctx.needs_input_grad[var_ind + 10]:  # because of (formula, aliases, backend, dtype, device_id, ranges, optional_flags, rec_multVar_highdim, nx, ny)
->>>>>>> 57d2c596
                 grads.append(None)  # Don't waste time computing it.
 
             else:
@@ -213,21 +178,7 @@
                 ):  # we're referring to a parameter, so we'll have to sum both wrt 'i' and 'j'
                     # WARNING !! : here we rely on the implementation of DiffT in files in folder keops/core/formulas/reductions
                     # if tagI==cat of V is 2, then reduction is done wrt j, so we need to further sum output wrt i
-<<<<<<< HEAD
-                    grad = genconv(
-                        formula_g,
-                        aliases_g,
-                        backend,
-                        dtype,
-                        device_id,
-                        ranges,
-                        optional_flags,
-                        rec_multVar_highdim,
-                        *args_g
-                    )
-=======
                     grad = genconv(formula_g, aliases_g, backend, dtype, device_id, ranges, optional_flags, rec_multVar_highdim, nx, ny, *args_g)
->>>>>>> 57d2c596
                     # Then, sum 'grad' wrt 'i' :
                     # I think that '.sum''s backward introduces non-contiguous arrays,
                     # and is thus non-compatible with GenredAutograd: grad = grad.sum(0)
@@ -244,21 +195,7 @@
                     )
 
                 else:
-<<<<<<< HEAD
-                    grad = genconv(
-                        formula_g,
-                        aliases_g,
-                        backend,
-                        dtype,
-                        device_id,
-                        ranges,
-                        optional_flags,
-                        rec_multVar_highdim,
-                        *args_g
-                    )
-=======
                     grad = genconv(formula_g, aliases_g, backend, dtype, device_id, ranges, optional_flags, rec_multVar_highdim, nx, ny, *args_g)
->>>>>>> 57d2c596
 
                     # N.B.: 'grad' is always a full [A, .., B, M, D] or [A, .., B, N, D] or [A, .., B, D] tensor,
                     #       whereas 'arg_ind' may have some broadcasted batched dimensions.
@@ -279,15 +216,9 @@
                     arg_ind.shape
                 )  # The gradient should have the same shape as the input!
                 grads.append(grad)
-<<<<<<< HEAD
-
-        # Grads wrt. formula, aliases, backend, dtype, device_id, ranges, optional_flags, rec_multVar_highdim, *args
-        return (None, None, None, None, None, None, None, None, *grads)
-=======
         
         # Grads wrt. formula, aliases, backend, dtype, device_id, ranges, optional_flags, rec_multVar_highdim, nx, ny, *args
         return (None, None, None, None, None, None, None, None, None, None, *grads)
->>>>>>> 57d2c596
 
 
 class Genred:
@@ -572,7 +503,6 @@
             # if nred is greater than 16 millions and dtype=float32, the result is not reliable
             # because we encode indices as floats, so we raise an exception ;
             # same with float16 type and nred>2048
-<<<<<<< HEAD
             if nred > 1.6e7 and self.dtype in ("float32", "float"):
                 raise ValueError(
                     "size of input array is too large for Arg type reduction with single precision. Use double precision."
@@ -582,10 +512,11 @@
                     "size of input array is too large for Arg type reduction with float16 dtype.."
                 )
 
-        if self.dtype in ("float16", "half"):
-            args, ranges, tag_dummy, N = preprocess_half2(
-                args, self.aliases, self.axis, ranges, nx, ny
-            )
+        if self.dtype in ('float16','half'):
+            args, ranges, tag_dummy, N = preprocess_half2(args, self.aliases, self.axis, ranges, nx, ny)
+        
+        out = GenredAutograd.apply(self.formula, self.aliases, backend, self.dtype, 
+                                   device_id, ranges, self.optional_flags, self.rec_multVar_highdim, nx, ny, *args)
 
         out = GenredAutograd.apply(
             self.formula,
@@ -600,20 +531,6 @@
         )
 
         if self.dtype in ("float16", "half"):
-=======
-            if nred>1.6e7 and self.dtype in ("float32","float"):
-                raise ValueError('size of input array is too large for Arg type reduction with single precision. Use double precision.')  
-            elif nred>2048 and self.dtype in ("float16","half"):
-                raise ValueError('size of input array is too large for Arg type reduction with float16 dtype..')  
-
-        if self.dtype in ('float16','half'):
-            args, ranges, tag_dummy, N = preprocess_half2(args, self.aliases, self.axis, ranges, nx, ny)
-        
-        out = GenredAutograd.apply(self.formula, self.aliases, backend, self.dtype, 
-                                   device_id, ranges, self.optional_flags, self.rec_multVar_highdim, nx, ny, *args)
-
-        if self.dtype in ('float16','half'):
->>>>>>> 57d2c596
             out = postprocess_half2(out, tag_dummy, self.reduction_op, N)
 
         return postprocess(
