########################################################################################################################
#                                                       HEADERS                                                        #
########################################################################################################################

cmake_minimum_required(VERSION 3.10)

project(PyKeOps LANGUAGES CXX)

set(KEOPS_SRC ${CMAKE_CURRENT_SOURCE_DIR}/keops)

if (NOT CMAKE_BUILD_TYPE)
    set(CMAKE_BUILD_TYPE Release)
endif ()

include(${KEOPS_SRC}/cuda.cmake)

## Set Path to sources
set(SOURCE_FILES
        ${CMAKE_CURRENT_SOURCE_DIR}
        ${KEOPS_SRC}
        ${PROJECT_BINARY_DIR}
)

<<<<<<< HEAD
if(PYTORCH_INCLUDE_DIR)
    list(APPEND SOURCE_FILES ${PYTORCH_INCLUDE_DIR})
endif()

if(PYTORCH_LIBRARY_DIR)
    if(WIN32)
        set(TORCH_LIBRARIES torch c10_cuda)
    endif()
endif()

=======
>>>>>>> 18794b5b
Include_Directories(${SOURCE_FILES})

include(${KEOPS_SRC}/headers.cmake)

# installation directory
set(BIN_DIR ${PROJECT_BINARY_DIR}/../)


########################################################################################################################
#                                                       PYTORCH                                                        #
########################################################################################################################

if (NOT DEFINED PYTHON_LANG)
    Set(PYTHON_LANG numpy)
endif ()

if (${PYTHON_LANG} STREQUAL "torch")

    # The  following lines could replace the included files below. Unfortunately, the TorchConfig.cmake import too many
    # library (caffe2 ...) which is not relevent in our case.
    #set(CMAKE_PREFIX_PATH ${PYTORCH_ROOT_DIR})
    #find_package(Torch REQUIRED)
    #add_definitions(${TORCH_CXX_FLAGS})

    Include_Directories(
            ${PYTORCH_ROOT_DIR}/include/
            ${PYTORCH_ROOT_DIR}/include/torch/csrc/api/include/
    )


    # fix for pytorch: https://discuss.pytorch.org/t/pytorch-0-4-1-undefined-symbol-at-import-of-a-cpp-extension/24420
    # and https://stackoverflow.com/questions/33394934/converting-std-cxx11string-to-stdstring
    if(NOT DEFINED _GLIBCXX_USE_CXX11_ABI)
        Set(_GLIBCXX_USE_CXX11_ABI 0)  # set default value to False...
    endif()
    add_definitions(-D_GLIBCXX_USE_CXX11_ABI=${_GLIBCXX_USE_CXX11_ABI})

    # We should generate a file to avoid parsing problem with shell: write the macros in a file which will be included
    configure_file(${CMAKE_CURRENT_SOURCE_DIR}/torch_headers.h.in ${CMAKE_CURRENT_BINARY_DIR}/torch_headers.h @ONLY)
endif()

########################################################################################################################
#                                                        KEOPS                                                         #
########################################################################################################################

# this dummy flag is used in the bindings
if (${__TYPE__} STREQUAL "double")
    add_definitions(-DUSE_DOUBLE=1)
else ()
    add_definitions(-DUSE_DOUBLE=0)
endif ()

# this dummy flag is used in the bindings
if (${__TYPE__} STREQUAL "half2")
    add_definitions(-DUSE_HALF=1)
else ()
    add_definitions(-DUSE_HALF=0)
endif ()

if (USE_CUDA) # ----------------- create shared lib (cuda)

    CUDA_add_library(
            keops${shared_obj_name} SHARED
            ${KEOPS_SRC}/core/link_autodiff.cu
            OPTIONS --pre-include=${shared_obj_name}.h
    )

else () # ----------------- create shared lib (cpp)

    add_library(
            keops${shared_obj_name} SHARED
            ${KEOPS_SRC}/core/link_autodiff.cpp
    )

    target_compile_options(
        keops${shared_obj_name} BEFORE
        PRIVATE ${IncludePrefix} ${shared_obj_name}.h
    )

    # tell Cmake to explicitly add the dependency: keops is recompiled as soon as formula.h changes.
    set_source_files_properties(
            ${KEOPS_SRC}/core/link_autodiff.cpp PROPERTIES
            OBJECT_DEPENDS ${shared_obj_name}.h
    )

endif ()

# set name
set_target_properties(
        keops${shared_obj_name} PROPERTIES
        LIBRARY_OUTPUT_NAME ${shared_obj_name}
        PREFIX ""
)

# skip the full RPATH for the build tree. We append $ORIGIN later
SET(CMAKE_SKIP_BUILD_RPATH FALSE)
SET(CMAKE_BUILD_WITH_INSTALL_RPATH FALSE)
SET(CMAKE_INSTALL_RPATH "")
SET(CMAKE_INSTALL_RPATH_USE_LINK_PATH FALSE)


########################################################################################################################
#                                                     PYBIND11                                                         #
########################################################################################################################

add_subdirectory(${CMAKE_CURRENT_SOURCE_DIR}/pybind11)  #find_package(pybind11  REQUIRED)
add_definitions(-DMODULE_NAME=${shared_obj_name})

pybind11_add_module(${shared_obj_name}
        ${CMAKE_CURRENT_SOURCE_DIR}/${PYTHON_LANG}/generic/generic_red.cpp
)

if(${PYTHON_LANG} STREQUAL "torch")

    set_source_files_properties(
            ${CMAKE_CURRENT_SOURCE_DIR}/${PYTHON_LANG}/generic/generic_red.cpp
            OBJECT_DEPENDS torch_headers.h
    )

    target_compile_options(
            ${shared_obj_name} BEFORE
            PRIVATE ${IncludePrefix} torch_headers.h
    )

<<<<<<< HEAD
    if(WIN32) # windows must manually link torch libraries 
        target_link_directories(${shared_obj_name} PUBLIC ${PYTORCH_LIBRARY_DIR})
        target_link_libraries(${shared_obj_name}  PUBLIC ${TORCH_LIBRARIES})
    endif()
else() # assuming numpy
=======
    # We should include libtorch_python.so as an explicit include: https://github.com/pytorch/pytorch/issues/38122
    if (NOT APPLE AND NOT WIN32)
        target_link_libraries(
                ${shared_obj_name} PUBLIC
                ${PYTORCH_ROOT_DIR}/lib/libtorch_python.so
        )
    endif()

else () # assuming numpy
>>>>>>> 18794b5b

    target_compile_options(
            ${shared_obj_name} BEFORE
            PRIVATE ${IncludePrefix} ${shared_obj_name}.h
    )

endif ()

target_link_libraries(
        ${shared_obj_name} PUBLIC 
        keops${shared_obj_name}
)


# Ensure the shared lib look for the other .so in its own dir.
if (APPLE)
    set_target_properties(${shared_obj_name} PROPERTIES LINK_FLAGS "-Wl,-rpath,@loader_path/.")
elsif(NOT MSVC)
    set_target_properties(${shared_obj_name} PROPERTIES LINK_FLAGS "-Wl,-rpath,$ORIGIN")
endif ()


########################################################################################################################
#                                                   INSTALLATION                                                       #
########################################################################################################################

add_custom_command(
        TARGET ${shared_obj_name} POST_BUILD
        COMMAND ${CMAKE_COMMAND} -E copy $<TARGET_FILE:${shared_obj_name}> ${BIN_DIR}
)
add_custom_command(
        TARGET keops${shared_obj_name} POST_BUILD
        COMMAND ${CMAKE_COMMAND} -E copy $<TARGET_FILE:keops${shared_obj_name}> ${BIN_DIR}
)

# Write a log file to decypher keops dllname
if (commandLine)
    string(TIMESTAMP TODAY "%Y/%m/%d")
    if (USE_CUDA)
        Set(COMPILER ${CMAKE_CUDA_COMPILER})
        Set(COMPILER_VERSION ${CMAKE_CUDA_COMPILER_VERSION})
    else ()
        Set(COMPILER ${CMAKE_CXX_COMPILER})
        Set(COMPILER_VERSION ${CMAKE_CXX_COMPILER_VERSION})
    endif ()
    file(APPEND ${PROJECT_BINARY_DIR}/../keops_hash.log
            "# ${shared_obj_name} compiled on ${TODAY} with ${COMPILER} (${COMPILER_VERSION}):\n\n ${commandLine}\n cmake --build . --target ${shared_obj_name} --  VERBOSE=1\n\n# ----------------------------------------------------------------------\n")
endif ()











########################################################################################################################
#                                                        Specific                                                      #
########################################################################################################################

if (USE_CUDA)

    # --------------------------------------------------- CONV ---------------------------------------------------------
    CUDA_add_library(
            radial_kernel_conv_cuda SHARED
            ${KEOPS_SRC}/specific/radial_kernels/cuda_conv.cu
    )

    pybind11_add_module(radial_kernel_conv
            ${CMAKE_CURRENT_SOURCE_DIR}/numpy/convolutions/radial_kernel_conv.cpp
            )

    target_compile_options(
        radial_kernel_conv BEFORE
        PRIVATE ${IncludePrefix} ${shared_obj_name}.h
    )

    target_link_libraries(
            radial_kernel_conv PUBLIC
            radial_kernel_conv_cuda
    )

    # Ensure the shared lib look for the other .so in its own dir.
    if (APPLE)
        set_target_properties(radial_kernel_conv PROPERTIES LINK_FLAGS "-Wl,-rpath,@loader_path/.")
    else ()
        set_target_properties(radial_kernel_conv PROPERTIES LINK_FLAGS "-Wl,-rpath,$ORIGIN")
    endif ()

    # Installation step
    add_custom_command(
            TARGET radial_kernel_conv POST_BUILD
            COMMAND ${CMAKE_COMMAND} -E copy $<TARGET_FILE:radial_kernel_conv> ${BIN_DIR}
    )
    add_custom_command(
            TARGET radial_kernel_conv_cuda POST_BUILD
            COMMAND ${CMAKE_COMMAND} -E copy $<TARGET_FILE:radial_kernel_conv_cuda> ${BIN_DIR}
    )


    # ------------------------------------------------ GRAD1CONV -------------------------------------------------------

    CUDA_add_library(
            radial_kernel_grad1conv_cuda SHARED
            ${KEOPS_SRC}/specific/radial_kernels/cuda_grad1conv.cu
    )

    pybind11_add_module(radial_kernel_grad1conv
            ${CMAKE_CURRENT_SOURCE_DIR}/numpy/convolutions/radial_kernel_grad1conv.cpp
            )

    target_compile_options(
        radial_kernel_grad1conv BEFORE
        PRIVATE ${IncludePrefix} ${shared_obj_name}.h
    )

    target_link_libraries(
            radial_kernel_grad1conv PUBLIC
            radial_kernel_grad1conv_cuda
    )

    # Ensure the shared lib look for the other .so in its own dir.
    if (APPLE)
        set_target_properties(radial_kernel_grad1conv PROPERTIES LINK_FLAGS "-Wl,-rpath,@loader_path/.")
    else ()
        set_target_properties(radial_kernel_grad1conv PROPERTIES LINK_FLAGS "-Wl,-rpath,$ORIGIN")
    endif ()

    # Installation step
    add_custom_command(
            TARGET radial_kernel_grad1conv POST_BUILD
            COMMAND ${CMAKE_COMMAND} -E copy $<TARGET_FILE:radial_kernel_grad1conv> ${BIN_DIR}
    )
    add_custom_command(
            TARGET radial_kernel_grad1conv_cuda POST_BUILD
            COMMAND ${CMAKE_COMMAND} -E copy $<TARGET_FILE:radial_kernel_grad1conv_cuda> ${BIN_DIR}
    )


    # --------------------------------------------------- FSHAPE SCP  --------------------------------------------------

    if (NOT KERNEL_GEOM OR (KERNEL_GEOM STREQUAL "gaussian"))
        SET(KERNEL_GEOM "gaussian")
        SET(KERNEL_GEOM_TYPE 0)
    elseif (KERNEL_GEOM STREQUAL "cauchy")
        SET(KERNEL_GEOM_TYPE 1)
    else ()
        message(FATAL_ERROR "Set KERNEL_GEOM type to gaussian or cauchy.")
    endif ()
    add_definitions(-DKERNEL_GEOM_TYPE=${KERNEL_GEOM_TYPE})

    if (NOT KERNEL_SIG OR (KERNEL_SIG STREQUAL gaussian))
        SET(KERNEL_SIG "gaussian")
        SET(KERNEL_SIG_TYPE 0)
    elseif (KERNEL_SIG STREQUAL cauchy)
        SET(KERNEL_SIG_TYPE 1)
    else ()
        message(FATAL_ERROR "Set KERNEL_SIG type to gaussian or cauchy.")
    endif ()
    add_definitions(-DKERNEL_SIG_TYPE=${KERNEL_SIG_TYPE})

    if (NOT KERNEL_SPHERE OR (KERNEL_SPHERE STREQUAL gaussian_unoriented))
        SET(KERNEL_SPHERE "gaussian_unoriented")
        SET(KERNEL_SPHERE_TYPE 0)
    elseif (KERNEL_SPHERE STREQUAL binet)
        SET(KERNEL_SPHERE_TYPE 1)
    elseif (KERNEL_SPHERE STREQUAL gaussian_oriented)
        SET(KERNEL_SPHERE_TYPE 2)
    elseif (KERNEL_SPHERE STREQUAL linear)
        SET(KERNEL_SPHERE_TYPE 3)
    else ()
        message(FATAL_ERROR "Set KERNEL_SPHERE type to gaussian_unoriented, binet, gaussian_oriented or linear.")
    endif ()
    add_definitions(-DKERNEL_SPHERE_TYPE=${KERNEL_SPHERE_TYPE})

    #foreach(ext_name "" "_dx" "_df" "_dxi")
    foreach (ext_name "")

        SET(fshape_scp_name fshape_scp${ext_name}_${KERNEL_GEOM}${KERNEL_SIG}${KERNEL_SPHERE}_${__TYPE__})

        SET(name1 fshape_gpu${ext_name})

        CUDA_add_library(
                ${name1} SHARED
                ${KEOPS_SRC}/specific/shape_distance/${name1}.cu
        )

        set_target_properties(${name1} PROPERTIES
                LIBRARY_OUTPUT_NAME ${fshape_scp_name}
                PREFIX ""
                )

        SET(name2 fshape_scp${ext_name})
        add_definitions(-DMODULE_NAME_FSHAPE_SCP=${fshape_scp_name})

        pybind11_add_module(${fshape_scp_name}
                ${CMAKE_CURRENT_SOURCE_DIR}/numpy/shape_distance/${name2}.cpp
                )

        target_compile_options(
            ${fshape_scp_name} BEFORE
            PRIVATE ${IncludePrefix} ${shared_obj_name}.h
        )

        target_link_libraries(
                ${fshape_scp_name} PUBLIC
                ${name1}
        )
        # Ensure the shared lib look for the other .so in its own dir.
        if (APPLE)
            set_target_properties(${fshape_scp_name} PROPERTIES LINK_FLAGS "-Wl,-rpath,@loader_path/.")
        else ()
            set_target_properties(${fshape_scp_name} PROPERTIES LINK_FLAGS "-Wl,-rpath,$ORIGIN")
        endif ()

        # Installation step
        add_custom_command(
                TARGET ${fshape_scp_name} POST_BUILD
                COMMAND ${CMAKE_COMMAND} -E copy $<TARGET_FILE:${fshape_scp_name}> ${BIN_DIR}
        )
        add_custom_command(
                TARGET ${name1} POST_BUILD
                COMMAND ${CMAKE_COMMAND} -E copy $<TARGET_FILE:${name1}> ${BIN_DIR}
        )


    endforeach ()

endif ()
<|MERGE_RESOLUTION|>--- conflicted
+++ resolved
@@ -21,7 +21,6 @@
         ${PROJECT_BINARY_DIR}
 )
 
-<<<<<<< HEAD
 if(PYTORCH_INCLUDE_DIR)
     list(APPEND SOURCE_FILES ${PYTORCH_INCLUDE_DIR})
 endif()
@@ -32,8 +31,6 @@
     endif()
 endif()
 
-=======
->>>>>>> 18794b5b
 Include_Directories(${SOURCE_FILES})
 
 include(${KEOPS_SRC}/headers.cmake)
@@ -158,23 +155,18 @@
             PRIVATE ${IncludePrefix} torch_headers.h
     )
 
-<<<<<<< HEAD
-    if(WIN32) # windows must manually link torch libraries 
-        target_link_directories(${shared_obj_name} PUBLIC ${PYTORCH_LIBRARY_DIR})
-        target_link_libraries(${shared_obj_name}  PUBLIC ${TORCH_LIBRARIES})
-    endif()
-else() # assuming numpy
-=======
     # We should include libtorch_python.so as an explicit include: https://github.com/pytorch/pytorch/issues/38122
     if (NOT APPLE AND NOT WIN32)
         target_link_libraries(
                 ${shared_obj_name} PUBLIC
                 ${PYTORCH_ROOT_DIR}/lib/libtorch_python.so
         )
+    else() # windows must manually link torch libraries 
+        target_link_directories(${shared_obj_name} PUBLIC ${PYTORCH_LIBRARY_DIR})
+        target_link_libraries(${shared_obj_name}  PUBLIC ${TORCH_LIBRARIES})
     endif()
 
 else () # assuming numpy
->>>>>>> 18794b5b
 
     target_compile_options(
             ${shared_obj_name} BEFORE
