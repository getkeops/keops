import copy
import re

import numpy as np
from pykeops.common.utils import check_broadcasting


def same_or_one_test(*dims):
    # test wether input dimensions are compatible with broadcasting
    return len(set(list(dims) + [1])) <= 2


def is_scalar_and_equals(x, val):
    # test wether the input x is a Python scalar and
    # that its value equals val
    if isinstance(x, (int, float, complex)) and not isinstance(x, bool):
        return x == val
    else:
        return False


class GenericLazyTensor:
    r"""Symbolic wrapper for NumPy arrays and PyTorch tensors. This is the abstract class,
    end user should use :class:`pykeops.numpy.LazyTensor` or :class:`pykeops.torch.LazyTensor`.

    :class:`LazyTensor` encode numerical arrays through the combination
    of a symbolic, **mathematical formula** and a list of **small data arrays**.
    They can be used to implement efficient algorithms on objects
    that are **easy to define**, but **impossible to store** in memory
    (e.g. the matrix of pairwise distances between
    two large point clouds).

    :class:`LazyTensor` may be created from standard NumPy arrays or PyTorch tensors,
    combined using simple mathematical operations and converted
    back to NumPy arrays or PyTorch tensors with
    efficient reduction routines, which outperform
    standard tensorized implementations by two orders of magnitude.
    """

    variables = ()
    symbolic_variables = ()
    formula = None
    formula2 = None
    ndim = None
    tools = None
    Genred = None
    KernelSolve = None
    batchdims = None
    ni = None
    nj = None
    axis = None
    ranges = None  # Block-sparsity pattern
    backend = None  # "CPU", "GPU", "GPU_2D", etc.
    dtype = None
    float_types = []

    def __init__(self, x=None, axis=None):
        r"""Creates a KeOps symbolic variable.

        Args:
            x: May be either:

                - A *float*, a *list of floats*, a *NumPy float*, a *0D or 1D NumPy array*,
                  a *0D or 1D PyTorch tensor*, in which case the :class:`LazyTensor`
                  represents a constant **vector of parameters**, to be broadcasted
                  on other :class:`LazyTensor`.
                - A *2D NumPy array* or *PyTorch tensor*, in which case the :class:`LazyTensor`
                  represents a **variable** indexed by :math:`i` if **axis=0** or :math:`j` if **axis=1**.
                - A *3D+ NumPy array* or *PyTorch tensor* with a dummy dimension (=1) at position -3 or -2,
                  in which case the :class:`LazyTensor` represents a **variable** indexed by
                  :math:`i` or :math:`j`, respectively. Dimensions before the last three will be handled as
                  **batch dimensions**, that may support operator broadcasting.
                - A *tuple of 3 integers* (ind,dim,cat), in which case the
                  :class:`LazyTensor` represents a :doc:`symbolic variable <../../../api/math-operations>`
                  that should be instantiated at call-time.
                - An *integer*, in which case the :class:`LazyTensor` represents an **integer constant** handled
                  efficiently at compilation time.
                - **None**, for internal use.

            axis (int): should be equal to 0 or 1 if **x** is a 2D tensor, and  **None** otherwise.

        .. warning::

            A :class:`LazyTensor` constructed
            from a NumPy array or a PyTorch tensor retains its **dtype** (float16, float32 or float64)
            and **device** properties (is it stored on the GPU?).
            Since KeOps does **not** support automatic type conversions and data transfers,
            please make sure **not to mix** :class:`LazyTensor`
            that come from different frameworks/devices or which are stored
            with different precisions.
        """

        # Duck typing attribute, to be used instead of "isinstance(self, GenericLazyTensor)"
        # This is a workaround for an importlib.reload messy situation,
        # and will come handy when we'll start supporting Block GenericLazyTensors
        # and other custom operators.
        self.__GenericLazyTensor__ = True

        self.get_tools()

        # A KeOps LazyTensor can be built from many different objects:
        if x is not None:

            # Stage 1: Are we dealing with simple numbers? ---------------------
            typex = type(x)

            if typex == tuple:  # x is not a Tensor but a triplet of integers
                # (ind,dim,cat) that specifies an abstract variable
                if (
                    len(x) != 3
                    or not isinstance(x[0], int)
                    or not isinstance(x[1], int)
                    or not isinstance(x[2], int)
                ):
                    raise ValueError(
                        "LazyTensors(tuple) is only valid if tuple = (ind,dim,cat) is a triplet of integers."
                    )
                if axis is not None:
                    raise ValueError(
                        "'axis' parameter should not be given when 'x' is of the form (ind,dim,cat)."
                    )

                self.symbolic_variables = (x,)
                self.ndim = x[1]
                self.axis = x[2]
                self.formula = "VarSymb({},{},{})".format(x[0], self.ndim, self.axis)
                return  # That's it!

            # Integer constants are best handled directly by the compiler
            elif typex == int:
                self.formula = "IntCst(" + str(x) + ")"
                self.ndim = 1
                self.axis = 2
                return  # That's it!

            # Float numbers must be encoded as Parameters,  as C++'s templating system cannot deal
            # with floating point arithmetics.
            elif typex in self.float_types:
                x = [x]  # Convert to list and go to stage 2
                typex = list

            # Stage 2: Dealing with python lists, understood as arrays of floats,
            #          and handled as Parameter variables without fixed dtype
            if typex == list:
                if axis is not None and axis != 2:
                    raise ValueError(
                        "Lists of numbers are handled as Parameter "
                        "variables, with an optional 'axis' argument that is equal to 2."
                    )

                self.variables = (x,)
                self.ndim = len(x)
                self.axis = 2
                self.formula = "Var({},{},2)".format(id(x), self.ndim)
                return  # That's it!
            else:
                self.dtype = self.tools.dtypename(self.tools.dtype(x))

    def lt_constructor(self, x=None, axis=None):
        r"""This method is specialized in :class:`pykeops.numpy.LazyTensor` and :class:`pykeops.torch.LazyTensor`. It
        returns a new instance of a LazyTensor (numpy or pytorch)."""
        pass

    def get_tools(self):
        r"""This method is specialized in :class:`pykeops.numpy.LazyTensor` and :class:`pykeops.torch.LazyTensor`. It
        populate the tools class."""
        pass

    def infer_dim(self, x, axis):
        if len(x.shape) >= 3:  # Infer axis from the input shape
            # If x is a 3D+ array, its shape must be either (..,M,1,D) or (..,1,N,D) or (..,1,1,D).
            # We infer axis from shape and squeeze out the "1" dimensions:
            if axis is not None:
                raise ValueError(
                    "'axis' parameter should not be given when 'x' is a 3D tensor."
                )

            if len(x.shape) > 3:  # We're in "batch mode"
                self.batchdims = tuple(x.shape[:-3])

            if x.shape[-3] == 1:
                if x.shape[-2] == 1:  # (..,1,1,D) -> Pm(D)
                    x = x.squeeze(-2).squeeze(-2)
                    axis = 2
                else:  # (..,1,N,D) -> Vj(D)
                    x = x.squeeze(-3)
                    axis = 1

            elif x.shape[-2] == 1:  # (M,1,D) -> Vi(D)
                x = x.squeeze(-2)
                axis = 0
            else:
                raise ValueError(
                    "If 'x' is a 3D+ tensor, its shape should be one of (..,M,1,D), (..,1,N,D) or (..,1,1,D)."
                )

        # Stage 4: x is now encoded as a 2D or 1D array + batch dimensions --------------------
        if (
            len(x.shape) >= 2 and axis != 2
        ):  # shape is (..,M,D) or (..,N,D), with an explicit 'axis' parameter
            if axis is None or axis not in (0, 1):
                raise ValueError(
                    "When 'x' is encoded as a 2D array, LazyTensor expects an explicit 'axis' value in {0,1}."
                )

            # id(x) is used as temporary identifier for KeOps "Var",
            # this identifier will be changed when calling method "fixvariables"
            # But first we do a small hack, in order to distinguish same array involved twice in a formula but with
            # different axis (e.g. Vi(x)-Vj(x) formula): we do a dummy reshape in order to get a different id
            if axis == 1:
                x = self.tools.view(x, x.shape)

            self.variables = (x,)
            self.ndim = x.shape[-1]
            self.axis = axis
            self.formula = "Var({},{},{})".format(id(x), self.ndim, self.axis)

            if axis == 0:
                self.ni = x.shape[-2]
            else:
                self.nj = x.shape[-2]

            self.dtype = self.tools.dtypename(self.tools.dtype(x))

        elif len(x.shape) == 1 or axis == 2:  # shape is (D,): x is a "Pm(D)" parameter
            if axis is not None and axis != 2:
                raise ValueError(
                    "When 'x' is encoded as a 1D or 0D array, 'axis' must be None or 2 (= Parameter variable)."
                )
            self.variables = (x,)
            self.ndim = x.shape[-1]
            self.axis = 2
            self.formula = "Var({},{},2)".format(id(x), self.ndim)

        else:
            raise ValueError(
                "LazyTensors can be built from 0D, 1D, 2D or 3D+ tensors. "
                + "Received x of shape: {}.".format(x.shape)
            )

    def fixvariables(self):
        r"""If needed, assigns final labels to each variable and pads their batch dimensions prior to a :mod:`Genred()` call."""
        newvars = ()
        if self.formula2 is None:
            self.formula2 = ""  # We don't want to get regexp errors...
        device = None  # Useful to load lists (and float constants) on the proper device
        for v in self.variables:
            device = self.tools.device(v)
            if device is not None:
                break
        i = len(self.symbolic_variables)  # The first few labels are already taken...

        # So let's loop over our tensors, and give them labels:
        for v in self.variables:
            idv = id(v)
            if type(v) == list:
                v = self.tools.array(v, self.dtype, device)

            # Replace "Var(idv," by "Var(i," and increment 'i':
            tag = "Var({},".format(idv)
            if tag in self.formula + self.formula2:
                self.formula = self.formula.replace(tag, "Var({},".format(i))
                self.formula2 = self.formula2.replace(tag, "Var({},".format(i))
                # Detect if v is meant to be used as a variable or as a parameter:
                str_cat_v = re.search(
                    r"Var\({},\d+,([012])\)".format(i), self.formula + self.formula2
                ).group(1)
                is_variable = 1 if str_cat_v in ("0", "1") else 0
                dims_to_pad = self.nbatchdims + 1 + is_variable - len(v.shape)
                padded_v = self.tools.view(v, (1,) * dims_to_pad + v.shape)
                newvars += (padded_v,)
                if (
                    hasattr(self, "rec_multVar_highdim")
                    and self.rec_multVar_highdim == idv
                ):
                    self.rec_multVar_highdim = i
                i += 1

        # "VarSymb(..)" appear when users rely on the "LazyTensor(Ind,Dim,Cat)" syntax,
        # for the sake of disambiguation:
        self.formula = self.formula.replace(
            "VarSymb(", "Var("
        )  # We can now replace them with
        self.formula2 = self.formula2.replace(
            "VarSymb(", "Var("
        )  # actual "Var" symbols
        if self.formula2 == "":
            self.formula2 = None  # The pre-processing step is now over
        self.variables = newvars

    def separate_kwargs(self, kwargs):
        # separating keyword arguments for Genred init vs Genred call...
        # Currently the only four additional optional keyword arguments that are passed to Genred init
        # are accuracy options: dtype_acc, use_double_acc and sum_cheme,
        # chunk mode option enable_chunks,
        # and compiler option optional_flags.
        kwargs_init = []
        kwargs_call = []
        for key in kwargs:
            if key in (
                "dtype_acc",
                "use_double_acc",
                "sum_scheme",
                "enable_chunks",
                "optional_flags",
            ):
                kwargs_init += [(key, kwargs[key])]
            else:
                kwargs_call += [(key, kwargs[key])]
        kwargs_init = dict(kwargs_init)
        kwargs_call = dict(kwargs_call)
        return kwargs_init, kwargs_call

    def promote(self, other, props):
        r"""
        Creates a new :class:`LazyTensor` whose **None** properties are set to those of **self** or **other**.
        """
        res = self.lt_constructor()

        for prop in props:
            y, x = getattr(self, prop), getattr(other, prop)
            if x is not None:
                if y is not None:
                    if prop == "ranges":
                        x_eq_y = all(
                            tuple(
                                map(lambda x, y: self.tools.eq(x, y).all().item(), x, y)
                            )
                        )
                    else:
                        x_eq_y = x == y
                    if not (x_eq_y):
                        raise ValueError(
                            "Incompatible values for attribute {}: {} and {}.".format(
                                prop, x, y
                            )
                        )
                setattr(res, prop, x)
            else:
                setattr(res, prop, y)
        return res

    def init(self):
        r"""
        Creates a copy of a :class:`LazyTensor`, without **formula** attribute.
        """
        res = self.lt_constructor()
        res.tools = self.tools
        res.dtype = self.dtype
        res.Genred = self.Genred
        res.KernelSolve = self.KernelSolve
        res.batchdims = self.batchdims
        res.ni = self.ni
        res.nj = self.nj
        res.ranges = self.ranges
        res.backend = self.backend
        res.variables = self.variables
        res.symbolic_variables = self.symbolic_variables
        return res

    def join(self, other):
        r"""
        Merges the variables and attributes of two :class:`LazyTensor`, with a compatibility check.
        This method concatenates tuples of variables, without paying attention to repetitions.
        """
        res = self.promote(
            other,
            (
                "dtype",
                "tools",
                "Genred",
                "KernelSolve",
                "ni",
                "nj",
                "ranges",
                "backend",
            ),
        )
        res.symbolic_variables = self.symbolic_variables + other.symbolic_variables

        # Checks on the batch dimensions - we support broadcasting:
        res.batchdims = check_broadcasting(self.batchdims, other.batchdims)
        # N.B.: If needed, variables will be padded with "dummy 1's" just before the Genred call, in self/res.fixvariables():
        res.variables = self.variables + other.variables

        return res

    # Prototypes for unary and binary operations  ==============================

    def unary(self, operation, dimres=None, opt_arg=None, opt_arg2=None):
        r"""
        Symbolically applies **operation** to **self**, with optional arguments if needed.

        The optional argument **dimres** may be used to specify the dimension of the output **result**.
        """

        # we must prevent any operation if self is the output of a reduction operation,
        # i.e. if it has a reduction_op field
        if hasattr(self, "reduction_op"):
            raise ValueError(
                "Input is a 'reduced' LazyTensor, no operation can be applied to it. "
            )

        if not dimres:
            dimres = self.ndim

        res = self.init()  # Copy of self, without a formula
        if opt_arg2 is not None:
            res.formula = "{}({},{},{})".format(
                operation, self.formula, opt_arg, opt_arg2
            )
        elif opt_arg is not None:
            res.formula = "{}({},{})".format(operation, self.formula, opt_arg)
        else:
            res.formula = "{}({})".format(operation, self.formula)
        res.ndim = dimres
        return res

    def binary(
        self,
        other,
        operation,
        is_operator=False,
        dimres=None,
        dimcheck="sameor1",
        opt_arg=None,
        opt_pos="last",
        rversion=False,
    ):
        r"""Symbolically applies **operation** to **self**, with optional arguments if needed.

        Keyword args:
          - dimres (int): May be used to specify the dimension of the output **result**.
          - is_operator (bool, default=False): May be used to specify if **operation** is
            an operator like ``+``, ``-`` or a "genuine" function.
          - dimcheck (string): shall we check the input dimensions?
            Supported values are ``"same"``, ``"sameor1"``, or **None**.
          - rversion (Boolean): shall we invert lhs and rhs of the binary op, e.g. as in __radd__, __rmut__, etc...
        """
        # If needed, convert float numbers / lists / arrays / tensors to LazyTensors:
        if not hasattr(other, "__GenericLazyTensor__"):
            other = self.lt_constructor(other)

        # we must prevent any operation if self or other is the output of a reduction operation,
        # i.e. if it has a reduction_op field
        if hasattr(self, "reduction_op") or hasattr(other, "reduction_op"):
            raise ValueError(
                "One of the inputs is a 'reduced' LazyTensor, no operation can be applied to it. "
            )

        # By default, the dimension of the output variable is the max of the two operands:
        if not dimres:
            dimres = max(self.ndim, other.ndim)

        if dimcheck == "same":
            if self.ndim != other.ndim:
                raise ValueError(
                    "Operation {} expects inputs of the same dimension. ".format(
                        operation
                    )
                    + "Received {} and {}.".format(self.ndim, other.ndim)
                )

        elif dimcheck == "sameor1":
            if self.ndim != other.ndim and self.ndim != 1 and other.ndim != 1:
                raise ValueError(
                    "Operation {} expects inputs of the same dimension or dimension 1. ".format(
                        operation
                    )
                    + "Received {} and {}.".format(self.ndim, other.ndim)
                )

        elif dimcheck != None:
            raise ValueError("incorrect dimcheck keyword in binary operation")

        res = self.join(other)  # Merge the attributes and variables of both operands
        res.ndim = dimres

        if not rversion:
            lformula, rformula = self.formula, other.formula
        else:
            rformula, lformula = self.formula, other.formula

        if is_operator:
            res.formula = "({} {} {})".format(lformula, operation, rformula)
        elif opt_arg is not None:
            if hasattr(opt_arg, "__GenericLazyTensor__"):
                opt_arg = opt_arg.formula
            if opt_pos == "last":
                res.formula = "{}({}, {}, {})".format(
                    operation, lformula, rformula, opt_arg
                )
            elif opt_pos == "middle":
                res.formula = "{}({}, {}, {})".format(
                    operation, lformula, opt_arg, rformula
                )
        else:
            res.formula = "{}({}, {})".format(operation, lformula, rformula)

        # special case of multiplication with a variable V : we define a special tag to enable factorization in case
        # the user requires a sum reduction over the opposite index (or any index if V is a parameter):
        # for example sum_i V_j k(x_i,y_j) = V_j sum_i k(x_i,y_j), so we will use KeOps reduction for the kernel
        # k(x_i,y_j) only, then multiply the result with V.
        if operation == "*" and other.formula[:3] == "Var" and other.ndim > 100:
            res.rec_multVar_highdim = (self, other)

        return res

    def ternary(
        self, other1, other2, operation, dimres=None, dimcheck="sameor1", opt_arg=None
    ):
        r"""Symbolically applies **operation** to **self**, with optional arguments if needed.

        Keyword args:
          - dimres (int): May be used to specify the dimension of the output **result**.
          - is_operator (bool, default=False): May be used to specify if **operation** is
            an operator like ``+``, ``-`` or a "genuine" function.
          - dimcheck (string): shall we check the input dimensions?
            Supported values are ``"same"``, ``"sameor1"``, or **None**.
        """
        # If needed, convert float numbers / lists / arrays / tensors to LazyTensors:
        if not hasattr(other1, "__GenericLazyTensor__"):
            other1 = self.lt_constructor(other1)

        if not hasattr(other2, "__GenericLazyTensor__"):
            other2 = self.lt_constructor(other2)

        # we must prevent any operation if self, other1 or other2 is the output of a reduction operation,
        # i.e. if it has a reduction_op field
        if (
            hasattr(self, "reduction_op")
            or hasattr(other1, "reduction_op")
            or hasattr(other2, "reduction_op")
        ):
            raise ValueError(
                "One of the inputs is a 'reduced' LazyTensor, no operation can be applied to it. "
            )

        # By default, the dimension of the output variable is the max of the three operands:
        if not dimres:
            dimres = max(self.ndim, other1.ndim, other2.ndim)

        if dimcheck == "same":
            if (self.ndim != other1.ndim) or (self.ndim != other2.ndim):
                raise ValueError(
                    "Operation {} expects inputs of the same dimension. ".format(
                        operation
                    )
                    + "Received {}, {} and {}.".format(
                        self.ndim, other1.ndim, other2.ndim
                    )
                )

        elif dimcheck == "sameor1":
            if not same_or_one_test(self.ndim, other1.ndim, other2.ndim):
                raise ValueError(
                    "Operation {} expects inputs of the same dimension or dimension 1. ".format(
                        operation
                    )
                    + "Received {}, {} and {}.".format(
                        self.ndim, other1.ndim, other2.ndim
                    )
                )

        elif dimcheck != None:
            raise ValueError("incorrect dimcheck keyword in binary operation")

        res = self.join(
            other1.join(other2)
        )  # Merge the attributes and variables of operands
        res.ndim = dimres

        if opt_arg is not None:
            if hasattr(opt_arg, "__GenericLazyTensor__"):
                opt_arg = opt_arg.formula
            res.formula = "{}({}, {}, {}, {})".format(
                operation, self.formula, other1.formula, other2.formula, opt_arg
            )
        else:
            res.formula = "{}({}, {}, {})".format(
                operation, self.formula, other1.formula, other2.formula
            )

        return res

    # Prototypes for reduction operations  =====================================

    def reduction(
        self,
        reduction_op,
        other=None,
        opt_arg=None,
        axis=None,
        dim=None,
        call=True,
        **kwargs
    ):
        r"""
        Applies a reduction to a :class:`LazyTensor`. This method is used internally by the LazyTensor class.
        Args:
            reduction_op (string): the string identifier of the reduction, which will be passed to the KeOps routines.

        Keyword Args:
          other: May be used to specify some **weights** ; depends on the reduction.
          opt_arg: typically, some integer needed by ArgKMin reductions ; depends on the reduction.
          axis (integer): The axis with respect to which the reduction should be performed.
            Supported values are **nbatchdims** and **nbatchdims + 1**, where **nbatchdims** is the number of "batch" dimensions before the last three
            (:math:`i` indices, :math:`j` indices, variables' dimensions).
          dim (integer): alternative keyword for the **axis** argument.
          call (True or False): Should we actually perform the reduction on the current variables?
            If **True**, the returned object will be a NumPy array or a PyTorch tensor.
            Otherwise, we simply return a callable :class:`LazyTensor` that may be used
            as a :mod:`pykeops.numpy.Genred` or :mod:`pykeops.torch.Genred` function
            on arbitrary tensor data.
          backend (string): Specifies the map-reduce scheme,
            as detailed in the documentation of the :mod:`Genred <pykeops.torch.Genred>` module.
          device_id (int, default=-1): Specifies the GPU that should be used
            to perform the computation; a negative value lets your system
            choose the default GPU. This parameter is only useful if your
            system has access to several GPUs.
          ranges (6-uple of IntTensors, None by default):
            Ranges of integers that specify a
            :doc:`block-sparse reduction scheme <../../sparsity>`
            as detailed in the documentation of the :mod:`Genred <pykeops.torch.Genred>` module.
            If **None** (default), we simply use a **dense Kernel matrix**
            as we loop over all indices
            :math:`i\in[0,M)` and :math:`j\in[0,N)`.
          dtype_acc (string, default ``"auto"``): type for accumulator of reduction, before casting to dtype.
            It improves the accuracy of results in case of large sized data, but is slower.
            Default value "auto" will set this option to the value of dtype. The supported values are:
              - **dtype_acc** = ``"float16"`` : allowed only if dtype is "float16".
              - **dtype_acc** = ``"float32"`` : allowed only if dtype is "float16" or "float32".
              - **dtype_acc** = ``"float64"`` : allowed only if dtype is "float32" or "float64"..
          use_double_acc (bool, default False): same as setting dtype_acc="float64" (only one of the two options can be set)
            If True, accumulate results of reduction in float64 variables, before casting to float32.
            This can only be set to True when data is in float32 or float64.
            It improves the accuracy of results in case of large sized data, but is slower.
          sum_scheme (string, default ``"auto"``): method used to sum up results for reductions. This option may be changed only
            when reduction_op is one of: "Sum", "MaxSumShiftExp", "LogSumExp", "Max_SumShiftExpWeight", "LogSumExpWeight", "SumSoftMaxWeight".
            Default value "auto" will set this option to "block_red" for these reductions. Possible values are:
              - **sum_scheme** =  ``"direct_sum"``: direct summation
              - **sum_scheme** =  ``"block_sum"``: use an intermediate accumulator in each block before accumulating
                in the output. This improves accuracy for large sized data.
              - **sum_scheme** =  ``"kahan_scheme"``: use Kahan summation algorithm to compensate for round-off errors. This improves
                accuracy for large sized data.
            enable_chunks (bool, default True): enable automatic selection of special "chunked" computation mode for accelerating reductions
                                with formulas involving large dimension variables.
        """

        if axis is None:
            axis = dim  # NumPy uses axis, PyTorch uses dim...
        if axis - self.nbatchdims not in (0, 1):
            raise ValueError(
                "Reductions must be called with 'axis' (or 'dim') equal to the number of batch dimensions + 0 or 1."
            )

        if other is None:
            res = self.init()  # ~ self.copy()
            res.formula2 = None
        else:
            res = self.join(other)
            res.formula2 = other.formula

        res.formula = self.formula
        res.reduction_op = reduction_op
        res.axis = axis - self.nbatchdims
        res.opt_arg = opt_arg

        kwargs_init, kwargs_call = self.separate_kwargs(kwargs)

        res.kwargs = kwargs_call
        res.ndim = self.ndim
        if reduction_op == "Sum" and hasattr(self, "rec_multVar_highdim"):
            if res.axis != self.rec_multVar_highdim[1].axis:
                return (
                    self.rec_multVar_highdim[0].sum(axis=axis)
                    * self.rec_multVar_highdim[1].variables[0]
                )
            res.rec_multVar_highdim = id(self.rec_multVar_highdim[1].variables[0])
        else:
            res.rec_multVar_highdim = None
        if res.dtype is not None:
            res.fixvariables()  # Turn the "id(x)" numbers into consecutive labels
            # "res" now becomes a callable object:
            res.callfun = res.Genred(
                res.formula,
                [],
                res.reduction_op,
                res.axis,
                res.dtype,
                res.opt_arg,
                res.formula2,
                **kwargs_init,
                rec_multVar_highdim=res.rec_multVar_highdim
            )
        if call and len(res.symbolic_variables) == 0 and res.dtype is not None:
            return res()
        else:
            return res

    def solve(self, other, var=None, call=True, **kwargs):
        r"""
        Solves a positive definite linear system of the form ``sum(self) = other`` or ``sum(self*var) = other`` , using a conjugate gradient solver.

        Args:
          self (:class:`LazyTensor`): KeOps variable that encodes a symmetric positive definite matrix / linear operator.
          other (:class:`LazyTensor`): KeOps variable that encodes the second member of the equation.

        Keyword args:
          var (:class:`LazyTensor`):
            If **var** is **None**, **solve** will return the solution
            of the ``self * var = other`` equation.
            Otherwise, if **var** is a KeOps symbolic variable, **solve** will
            assume that **self** defines an expression that is linear
            with respect to **var** and solve the equation ``self(var) = other``
            with respect to **var**.
          alpha (float, default=1e-10): Non-negative **ridge regularization** parameter.
          call (bool): If **True** and if no other symbolic variable than
            **var** is contained in **self**, **solve** will return a tensor
            solution of our linear system. Otherwise **solve** will return
            a callable :class:`LazyTensor`.
          backend (string): Specifies the map-reduce scheme,
            as detailed in the documentation of the :mod:`Genred <pykeops.torch.Genred>` module.
          device_id (int, default=-1): Specifies the GPU that should be used
            to perform the computation; a negative value lets your system
            choose the default GPU. This parameter is only useful if your
            system has access to several GPUs.
          ranges (6-uple of IntTensors, None by default):
            Ranges of integers that specify a
            :doc:`block-sparse reduction scheme <../../sparsity>`
            as detailed in the documentation of the :mod:`Genred <pykeops.torch.Genred>` module.
            If **None** (default), we simply use a **dense Kernel matrix**
            as we loop over all indices :math:`i\in[0,M)` and :math:`j\in[0,N)`.
          dtype_acc (string, default ``"auto"``): type for accumulator of reduction, before casting to dtype.
            It improves the accuracy of results in case of large sized data, but is slower.
            Default value "auto" will set this option to the value of dtype. The supported values are:
              - **dtype_acc** = ``"float16"`` : allowed only if dtype is "float16".
              - **dtype_acc** = ``"float32"`` : allowed only if dtype is "float16" or "float32".
              - **dtype_acc** = ``"float64"`` : allowed only if dtype is "float32" or "float64"..
          use_double_acc (bool, default False): same as setting dtype_acc="float64" (only one of the two options can be set)
            If True, accumulate results of reduction in float64 variables, before casting to float32.
            This can only be set to True when data is in float32 or float64.
            It improves the accuracy of results in case of large sized data, but is slower.
          sum_scheme (string, default ``"auto"``): method used to sum up results for reductions. This option may be changed only
            when reduction_op is one of: "Sum", "MaxSumShiftExp", "LogSumExp", "Max_SumShiftExpWeight", "LogSumExpWeight", "SumSoftMaxWeight".
            Default value "auto" will set this option to "block_red" for these reductions. Possible values are:
              - **sum_scheme** =  ``"direct_sum"``: direct summation
              - **sum_scheme** =  ``"block_sum"``: use an intermediate accumulator in each block before accumulating
                in the output. This improves accuracy for large sized data.
              - **sum_scheme** =  ``"kahan_scheme"``: use Kahan summation algorithm to compensate for round-off errors. This improves
                accuracy for large sized data.
            enable_chunks (bool, default True): enable automatic selection of special "chunked" computation mode for accelerating reductions
                                with formulas involving large dimension variables.

        .. warning::

            Please note that **no check** of symmetry and definiteness will be
            performed prior to our conjugate gradient descent.
        """

        if not hasattr(other, "__GenericLazyTensor__"):
            other = self.lt_constructor(
                x=other, axis=0
            )  # a vector is normally indexed by "i"

        # If given, var is symbolic variable corresponding to unknown
        # other must be a variable equal to the second member of the linear system,
        # and it may be symbolic. If it is symbolic, its index should match the index of var
        # if other is not symbolic, all variables in self must be non symbolic
        if len(other.symbolic_variables) == 0 and len(self.symbolic_variables) != 0:
            raise ValueError("If 'self' has symbolic variables, so should 'other'.")

        # we infer axis of reduction as the opposite of the axis of output
        axis = 1 - other.axis

        if var is None:
            # this is the classical mode: we want to invert sum(self*var) = other
            # we define var as a new symbolic variable with same dimension as other
            # and we assume axis of var is same as axis of reduction
            varindex = len(self.symbolic_variables)
            var = self.lt_constructor((varindex, other.ndim, axis))
            res = self * var
        else:
            # var is given and must be a symbolic variable which is already inside self
            varindex = var.symbolic_variables[0][0]
            res = self.init()
            res.formula = self.formula

        res.formula2 = None
        res.reduction_op = "Solve"
        res.varindex = varindex
        res.varformula = var.formula.replace("VarSymb", "Var")
        res.other = other
        res.axis = axis

        kwargs_init, res.kwargs = self.separate_kwargs(kwargs)

        res.ndim = self.ndim

        if other.ndim > 100:
            res.rec_multVar_highdim = varindex
        else:
            res.rec_multVar_highdim = None

        if res.dtype is not None:
            res.fixvariables()
            res.callfun = res.KernelSolve(
                res.formula,
                [],
                res.varformula,
                res.axis,
                res.dtype,
                **kwargs_init,
                rec_multVar_highdim=res.rec_multVar_highdim
            )

        # we call if call=True, if other is not symbolic, and if the dtype is set
        if call and len(other.symbolic_variables) == 0 and res.dtype is not None:
            return res()
        else:
            return res

    def __call__(self, *args, **kwargs):
        r"""
        Executes a :mod:`Genred <pykeops.torch.Genred>` or :mod:`KernelSolve <pykeops.torch.KernelSolve>` call on the input data, as specified by **self.formula** .
        """
        if not hasattr(self, "reduction_op"):
            raise ValueError(
                "A LazyTensor object may be called only if it corresponds to the ouput of a reduction operation or solve operation."
            )

        self.kwargs.update(kwargs)

        if self.ranges is not None and "ranges" not in self.kwargs:
            self.kwargs.update({"ranges": self.ranges})

        if self.backend is not None and "backend" not in self.kwargs:
            self.kwargs.update({"backend": self.backend})

        if (
            self.dtype is None
        ):  # This can only happen if we haven't encountered 2D or 3D arrays just yet...
            self.get_tools()

            self.dtype = self.tools.dtypename(
                self.tools.dtype(args[0])
            )  # crash if LazyTensor is called
            self.fixvariables()

            kwargs_init, self.kwargs = self.separate_kwargs(self.kwargs)

            if self.reduction_op == "Solve":
                self.callfun = self.KernelSolve(
                    self.formula,
                    [],
                    self.formula2,
                    self.axis,
                    self.dtype,
                    **kwargs_init,
                    rec_multVar_highdim=self.rec_multVar_highdim
                )
            else:
                self.callfun = self.Genred(
                    self.formula,
                    [],
                    self.reduction_op,
                    self.axis,
                    self.dtype,
                    self.opt_arg,
                    self.formula2,
                    **kwargs_init,
                    rec_multVar_highdim=self.rec_multVar_highdim
                )

        if self.reduction_op == "Solve" and len(self.other.symbolic_variables) == 0:
            # here args should be empty, according to our rule
            if args != ():
                raise ValueError("no input required")
            # we replace by other
            args = (self.other.variables[0],)

        return self.callfun(*args, *self.variables, **self.kwargs)

    def __str__(self):
        r"""
        Returns a verbose string identifier.
        """
        tmp = self.init()  # ~ self.copy()
        tmp.formula = self.formula
        tmp.formula2 = None if not hasattr(self, "formula2") else self.formula2

        tmp.fixvariables()  # Replace Var(id(x),...) with consecutive labels

        string = "KeOps LazyTensor\n    formula: {}".format(tmp.formula)
        if len(self.symbolic_variables) > 0:
            string += "\n    symbolic variables: Var{}".format(
                self.symbolic_variables[0]
            )
            for var in self.symbolic_variables[1:]:
                string += ", Var{}".format(var)

        string += "\n    shape: {}".format(self.shape)

        if hasattr(self, "reduction_op"):
            string += "\n    reduction: {} (axis={})".format(
                self.reduction_op, self.axis
            )
            if tmp.formula2 is not None:
                string += "\n        formula2: {}".format(tmp.formula2)
            if hasattr(self, "opt_arg") and self.opt_arg is not None:
                string += "\n        opt_arg: {}".format(self.opt_arg)
        return string

    @property
    def shape(self):
        btch = () if self.batchdims is None else self.batchdims
        ni = 1 if self.ni is None else self.ni
        nj = 1 if self.nj is None else self.nj
        ndim = 1 if self.ndim is None else self.ndim
        return btch + (ni, nj) if ndim == 1 else btch + (ni, nj, ndim)

    @property
    def _shape(self):
        btch = () if self.batchdims is None else self.batchdims
        ni = 1 if self.ni is None else self.ni
        nj = 1 if self.nj is None else self.nj
        ndim = 1 if self.ndim is None else self.ndim
        return btch + (ni, nj, ndim)

    def dim(self):
        r"""
        Just as in PyTorch, returns the number of dimensions of a :class:`LazyTensor`.
        """
        return len(self._shape)

    @property
    def nbatchdims(self):
        return 0 if self.batchdims is None else len(self.batchdims)

    # List of supported operations  ============================================

    # N.B.: This flag prevents NumPy (and also PyTorch ?) from overriding
    #       the KeOps implementations of __radd__, __rdiv___, etc. written below.
    #       For instance, if x is a NumPy array and y is a KeOps LazyTensor,
    #       writing  "x+y"  will call y.__radd__(x) (LazyTensor method) instead
    #       of x.__add__(y) (NumPy method)
    __array_ufunc__ = None

    # Arithmetics --------------------------------------------------------------
    def __add__(self, other):
        r"""
        Broadcasted addition operator - a binary operation.

        ``x + y`` returns a :class:`LazyTensor` that encodes,
        symbolically, the addition of ``x`` and ``y``.
        """
        if is_scalar_and_equals(other, 0):
            return self
        else:
            return self.binary(other, "+", is_operator=True)

    def __radd__(self, other):
        r"""
        Broadcasted addition operator - a binary operation.

        ``x + y`` returns a :class:`LazyTensor` that encodes,
        symbolically, the addition of ``x`` and ``y``.
        """
        if is_scalar_and_equals(other, 0):
            return self
        else:
            return self.binary(other, "+", is_operator=True, rversion=True)

    def __sub__(self, other):
        r"""
        Broadcasted subtraction operator - a binary operation.

        ``x - y`` returns a :class:`LazyTensor` that encodes,
        symbolically, the subtraction of ``x`` and ``y``.
        """
        if is_scalar_and_equals(other, 0):
            return self
        else:
            return self.binary(other, "-", is_operator=True)

    def __rsub__(self, other):
        r"""
        Broadcasted subtraction operator - a binary operation.

        ``x - y`` returns a :class:`LazyTensor` that encodes,
        symbolically, the subtraction of ``x`` and ``y``.
        """
        if is_scalar_and_equals(other, 0):
            return self.unary("Minus")
        else:
            return self.binary(other, "-", is_operator=True, rversion=True)

    def __mul__(self, other):
        r"""
        Broadcasted elementwise product - a binary operation.

        ``x * y`` returns a :class:`LazyTensor` that encodes, symbolically,
        the elementwise product of ``x`` and ``y``.
        """
        if is_scalar_and_equals(other, 0):
            return 0
        elif is_scalar_and_equals(other, 1):
            return self
        elif is_scalar_and_equals(other, -1):
            return self.unary("Minus")
        else:
            return self.binary(other, "*", is_operator=True)

    def __rmul__(self, other):
        r"""
        Broadcasted elementwise product - a binary operation.

        ``x * y`` returns a :class:`LazyTensor` that encodes, symbolically,
        the elementwise product of ``x`` and ``y``.
        """
        if is_scalar_and_equals(other, 0):
            return 0
        elif is_scalar_and_equals(other, 1):
            return self
        elif is_scalar_and_equals(other, -1):
            return self.unary("Minus")
        else:
            return self.binary(other, "*", is_operator=True, rversion=True)

    def __truediv__(self, other):
        r"""
        Broadcasted elementwise division - a binary operation.

        ``x / y`` returns a :class:`LazyTensor` that encodes, symbolically,
        the elementwise division of ``x`` by ``y``.
        """
        if is_scalar_and_equals(other, 1):
            return self
        else:
            return self.binary(other, "/", is_operator=True)

    def __rtruediv__(self, other):
        r"""
        Broadcasted elementwise division - a binary operation.

        ``x / y`` returns a :class:`LazyTensor` that encodes, symbolically,
        the elementwise division of ``x`` by ``y``.
        """
        if is_scalar_and_equals(other, 0):
            return 0
        elif is_scalar_and_equals(other, 1):
            return self.unary("Inv")
        else:
            return self.binary(other, "/", is_operator=True, rversion=True)

    def __or__(self, other):
        r"""
        Euclidean scalar product - a binary operation.

        ``(x|y)`` returns a :class:`LazyTensor` that encodes, symbolically,
        the scalar product of ``x`` and ``y`` which are assumed to have the same shape.
        """
        return self.binary(other, "|", is_operator=True, dimres=1, dimcheck="same")

    def __ror__(self, other):
        r"""
        Euclidean scalar product - a binary operation.

        ``(x|y)`` returns a :class:`LazyTensor` that encodes, symbolically,
        the scalar product of ``x`` and ``y`` which are assumed to have the same shape.
        """
        return self.binary(
            other, "|", is_operator=True, dimres=1, dimcheck="same", rversion=True
        )

    # Unary arithmetics --------------------------------------------------------

    def __abs__(self):
        r"""
        Element-wise absolute value - a unary operation.

        ``abs(x)`` returns a :class:`LazyTensor` that encodes, symbolically,
        the element-wise absolute value of ``x``.
        """
        return self.unary("Abs")

    def abs(self):
        r"""
        Element-wise absolute value - a unary operation.

        ``x.abs()`` returns a :class:`LazyTensor` that encodes, symbolically,
        the element-wise absolute value of ``x``.
        """
        return abs(self)

    def __neg__(self):
        r"""
        Element-wise minus - a unary operation.

        ``-x`` returns a :class:`LazyTensor` that encodes, symbolically,
        the element-wise opposite of ``x``.
        """
        return self.unary("Minus")

    # Simple functions ---------------------------------------------------------

    def exp(self):
        r"""
        Element-wise exponential - a unary operation.

        ``x.exp()`` returns a :class:`LazyTensor` that encodes, symbolically,
        the element-wise exponential of ``x``.
        """
        return self.unary("Exp")

    def log(self):
        r"""
        Element-wise logarithm - a unary operation.

        ``x.log()`` returns a :class:`LazyTensor` that encodes, symbolically,
        the element-wise logarithm of ``x``.
        """
        return self.unary("Log")

    def xlogx(self):
        r"""
        Element-wise x*log(x) function - a unary operation.

        ``x.xlogx()`` returns a :class:`LazyTensor` that encodes, symbolically,
        the element-wise ``x`` times logarithm of ``x`` (with value 0 at 0).
        """
        return self.unary("XLogX")

    def cos(self):
        r"""
        Element-wise cosine - a unary operation.

        ``x.cos()`` returns a :class:`LazyTensor` that encodes, symbolically,
        the element-wise cosine of ``x``.
        """
        return self.unary("Cos")

    def sin(self):
        r"""
        Element-wise sine - a unary operation.

        ``x.sin()`` returns a :class:`LazyTensor` that encodes, symbolically,
        the element-wise sine of ``x``.
        """
        return self.unary("Sin")

    def asin(self):
        r"""
        Element-wise arcsine - a unary operation.

        ``x.asin()`` returns a :class:`LazyTensor` that encodes, symbolically,
        the element-wise arcsine of ``x``.
        """
        return self.unary("Asin")

    def acos(self):
        r"""
        Element-wise arccosine - a unary operation.

        ``x.acos()`` returns a :class:`LazyTensor` that encodes, symbolically,
        the element-wise arccosine of ``x``.
        """
        return self.unary("Acos")

    def atan(self):
        r"""
        Element-wise arctangent - a unary operation.

        ``x.atan()`` returns a :class:`LazyTensor` that encodes, symbolically,
        the element-wise arctangent of ``x``.
        """
        return self.unary("Atan")

    def atan2(self, other):
        r"""
        Element-wise atan2 - a binary operation.

        ``y.atan2(x)`` returns a :class:`LazyTensor` that encodes, symbolically,
        the element-wise atan2 of ``x`` and ``y``.
        """
        return self.binary(other, "Atan2", dimcheck="same")

    def sqrt(self):
        r"""
        Element-wise square root - a unary operation.

        ``x.sqrt()`` returns a :class:`LazyTensor` that encodes, symbolically,
        the element-wise square root of ``x``.
        """
        return self.unary("Sqrt")

    def rsqrt(self):
        r"""
        Element-wise inverse square root - a unary operation.

        ``x.rsqrt()`` returns a :class:`LazyTensor` that encodes, symbolically,
        the element-wise inverse square root of ``x``.
        """
        return self.unary("Rsqrt")

    def __pow__(self, other):
        r"""
        Broadcasted element-wise power operator - a binary operation.

        ``x**y`` returns a :class:`LazyTensor` that encodes, symbolically,
        the element-wise value of ``x`` to the power ``y``.

        Note:
          - if **y = 2**, ``x**y`` relies on the ``"Square"`` KeOps operation;
          - if **y = 0.5**, ``x**y`` uses on the ``"Sqrt"`` KeOps operation;
          - if **y = -0.5**, ``x**y`` uses on the ``"Rsqrt"`` KeOps operation.
        """
        if type(other) == int:
            return (
                self.unary("Square") if other == 2 else self.unary("Pow", opt_arg=other)
            )

        elif type(other) == float:
            if other == 0.5:
                return self.unary("Sqrt")
            elif other == -0.5:
                return self.unary("Rsqrt")
            else:
                other = self.lt_constructor(other)

        if hasattr(other, "__GenericLazyTensor__"):
            if other.ndim == 1 or other.ndim == self.ndim:
                return self.binary(other, "Powf", dimcheck=None)
            else:
                raise ValueError(
                    "Incompatible dimensions for the LazyTensor and its exponent: "
                    + "{} and {}.".format(self.ndim, other.ndim)
                )
        else:
            raise ValueError(
                "The exponent should be an integer, a float number or a LazyTensor."
            )

    def power(self, other):
        r"""
        Broadcasted element-wise power operator - a binary operation.

        ``pow(x,y)`` is equivalent to ``x**y``.
        """
        return self ** other

    def square(self):
        r"""
        Element-wise square - a unary operation.

        ``x.square()`` is equivalent to ``x**2`` and returns a :class:`LazyTensor`
        that encodes, symbolically, the element-wise square of ``x``.
        """
        return self.unary("Square")

    def sign(self):
        r"""
        Element-wise sign in {-1,0,+1} - a unary operation.

        ``x.sign()`` returns a :class:`LazyTensor` that encodes, symbolically,
        the element-wise sign of ``x``.
        """
        return self.unary("Sign")

    def step(self):
        r"""
        Element-wise step function - a unary operation.

        ``x.step()`` returns a :class:`LazyTensor` that encodes, symbolically,
        the element-wise sign of ``x``.
        """
        return self.unary("Step")

    def relu(self):
        r"""
        Element-wise ReLU function - a unary operation.

        ``x.relu()`` returns a :class:`LazyTensor` that encodes, symbolically,
        the element-wise positive part of ``x``.
        """
        return self.unary("ReLU")

    def clamp(self, other1, other2):
        r"""
        Element-wise Clamp function - a ternary operation.

        ``x.clamp(a,b)`` returns a :class:`LazyTensor` that encodes, symbolically,
        the element-wise clamping of ``x`` in ``(a,b)``. Broadcasting rules apply.
        a and b may be fixed integers or floats, or other LazyTensors.
        """
        if (type(other1) == int) and (type(other2) == int):
            return self.unary("ClampInt", opt_arg=other1, opt_arg2=other2)
        else:
            return self.ternary(other1, other2, "Clamp", dimcheck="sameor1")

<<<<<<< HEAD
    def mod(self, modulus, offset=0):
        r"""
        Element-wise modulo with offset function - a ternary operation.

        ``x.mod(a,b)`` returns a :class:`LazyTensor` that encodes, symbolically,
        the element-wise modulo of ``x`` with modulus ``a`` and offset ``b``.
        By default b=0, so that x.mod(a) becomes equivalent to the NumPy function mod.
        Broadcasting rules apply. a and b are fixed integers or float.
        """
        return self.ternary(modulus, offset, "Mod", dimcheck="sameor1")
=======
    def round(self, other=0):
        r"""
        Element-wise rounding function - a unary operation.

        ``x.round(d)`` returns a :class:`LazyTensor` that encodes, symbolically,
        the element-wise rounding of ``x`` to d decimal places. d is int.
        """
        return self.unary("Round", opt_arg=other)
>>>>>>> ec43e10c

    def sqnorm2(self):
        r"""
        Squared Euclidean norm - a unary operation.

        ``x.sqnorm2()`` returns a :class:`LazyTensor` that encodes, symbolically,
        the squared Euclidean norm of a vector ``x``.
        """
        return self.unary("SqNorm2", dimres=1)

    def norm2(self):
        r"""
        Euclidean norm - a unary operation.

        ``x.norm2()`` returns a :class:`LazyTensor` that encodes, symbolically,
        the Euclidean norm of a vector ``x``.
        """
        return self.unary("Norm2", dimres=1)

    def norm(self, dim):
        r"""
        Euclidean norm - a unary operation.

        ``x.norm(-1)`` is equivalent to ``x.norm2()`` and returns a
        :class:`LazyTensor` that encodes, symbolically, the Euclidean norm of a vector ``x``.
        """
        if dim not in [-1, len(self._shape) - 1]:
            raise ValueError("KeOps only supports norms over the last dimension.")
        return self.norm2()

    def normalize(self):
        r"""
        Vector normalization - a unary operation.

        ``x.normalize()`` returns a :class:`LazyTensor` that encodes, symbolically,
        a vector ``x`` divided by its Euclidean norm.
        """
        return self.unary("Normalize")

    def sqdist(self, other):
        r"""
        Squared distance - a binary operation.

        ``x.sqdist(y)`` returns a :class:`LazyTensor` that encodes, symbolically,
        the squared Euclidean distance between two vectors ``x`` and ``y``.
        """
        return self.binary(other, "SqDist", dimres=1)

    def weightedsqnorm(self, other):
        r"""
        Weighted squared norm of a LazyTensor ``x`` - a binary operation.

        ``x.weightedsqnorm(s)`` returns a :class:`LazyTensor` that encodes, symbolically,
        the weighted squared Norm of a vector ``x`` with weights stored in the LazyTensor ``s``- see
        the :doc:`main reference page <../../../api/math-operations>` for details.
        """
        if not hasattr(other, "__GenericLazyTensor__"):
            other = self.lt_constructor(other)

        if other.ndim not in (1, self.ndim, self.ndim ** 2):
            raise ValueError(
                "Squared norm weights should be of size 1 (scalar), "
                + "D (diagonal) or D^2 (full symmetric tensor), but received "
                + "{} with D={}.".format(other.ndim, self.ndim)
            )

        return self.binary(
            other, "WeightedSqNorm", dimres=1, dimcheck=None, rversion=True
        )

    def weightedsqdist(self, g, s):
        r"""
        Weighted squared distance.

        ``x.weightedsqdist(y, s)`` is equivalent to ``(x - y).weightedsqnorm(s)``.
        """
        if not hasattr(g, "__GenericLazyTensor__"):
            g = self.lt_constructor(g)
        if not hasattr(s, "__GenericLazyTensor__"):
            s = self.lt_constructor(s)

        return (self - g).weightedsqnorm(s)

    def elem(self, i):
        r"""
        Indexing of a vector - a unary operation.

        ``x.elem(i)`` returns a :class:`LazyTensor` that encodes, symbolically,
        the i-th element ``x[i]`` of the vector ``x``.
        """
        if type(i) is not int:
            raise ValueError("Elem indexing is only supported for integer indices.")
        if i < 0 or i >= self.ndim:
            raise ValueError(
                "Index i={} is out of bounds [0,D) = [0,{}).".format(i, self.ndim)
            )
        return self.unary("Elem", dimres=1, opt_arg=i)

    def extract(self, i, d):
        r"""
        Range indexing - a unary operation.

        ``x.extract(i, d)`` returns a :class:`LazyTensor` that encodes, symbolically,
        the sub-vector ``x[i:i+d]`` of the vector ``x``.
        """
        if (type(i) is not int) or (type(d) is not int):
            raise ValueError("Indexing is only supported for integer indices.")
        if i < 0 or i >= self.ndim:
            raise ValueError("Starting index is out of bounds.")
        if d < 1 or i + d > self.ndim:
            raise ValueError("Slice dimension is out of bounds.")
        return self.unary("Extract", dimres=d, opt_arg=i, opt_arg2=d)

    def __getitem__(self, key):
        r"""
        Element or range indexing - a unary operation.

        ``x[key]`` redirects to the :meth:`elem` or :meth:`extract` methods, depending on the ``key`` argument.
        Supported values are:

            - an integer ``k``, in which case ``x[key]``
              redirects to ``elem(x,k)``,
            - a tuple ``..,:,:,k`` with ``k`` an integer,
              which is equivalent to the case above,
            - a slice of the form ``k:l``, ``k:`` or ``:l``, with ``k``
              and ``l`` two integers, in which case ``x[key]`` redirects to ``extract(x,k,l-k)``,
            - a tuple of slices of the form ``..,:,:,k:l``, ``..,:,:,k:`` or ``..,:,:,:l``,
              with ``k`` and ``l`` two integers, which are equivalent to the case above.
        """
        # we allow only these forms:
        #    [..,:,:,k], [..,:,:,k:l], [..,:,:,k:], [..,:,:,:l]
        #    or equivalent [k], [k:l], [k:], [:l]
        if isinstance(key, tuple):
            if len(key) == len(self._shape) and key[:-1] == (slice(None),) * (
                len(self._shape) - 1
            ):
                key = key[-1]
            else:
                raise ValueError(
                    "LazyTensors only support indexing with respect to their last dimension."
                )

        if isinstance(key, slice):
            if not key.step in [None, 1]:
                raise ValueError(
                    "LazyTensors do not support sliced indexing with stepsizes > 1."
                )
            if key.start is None:
                key = slice(0, key.stop)
            if key.stop is None:
                key = slice(key.start, self.ndim)
            return self.extract(key.start, key.stop - key.start)
        elif isinstance(key, int):
            return self.elem(key)
        else:
            raise ValueError(
                "LazyTensors only support indexing with integers and vanilla python slices."
            )

    def one_hot(self, D):
        r"""
        Encodes a (rounded) scalar value as a one-hot vector of dimension D.

        ``x.one_hot(D)`` returns a :class:`LazyTensor` that encodes, symbolically,
        a vector of length D whose round(x)-th coordinate is equal to 1, and the other ones to zero.
        """
        if type(D) is not int:
            raise ValueError(
                "One-hot encoding expects an integer dimension of the output vector."
            )
        if self.ndim != 1:
            raise ValueError("One-hot encoding is only supported for scalar formulas.")

        return self.unary("OneHot", dimres=D, opt_arg=D)

    def concat(self, other):
        r"""
        Concatenation of two :class:`LazyTensor` - a binary operation.

        ``x.concat(y)`` returns a :class:`LazyTensor` that encodes, symbolically,
        the concatenation of ``x`` and ``y`` along their last dimension.
        """
        return self.binary(
            other, "Concat", dimres=(self.ndim + other.ndim), dimcheck=None
        )

    @staticmethod
    def concatenate(tuple_of_lt, axis=-1):
        r"""
        Concatenation of a tuple of :class:`GenericLazyTensor`.

        ``GenericLazyTensor.concatenate( (x_1, x_2, ..., x_n), -1)`` returns a :class:`GenericLazyTensor` that encodes, symbolically,
        the concatenation of ``x_1``, ``x_2``, ..., ``x_n`` along their last dimension.
        Note that **axis** should be equal to -1 or 2 (if the ``x_i``'s are 3D GenericLazyTensor):
        GenericLazyTensors only support concatenation and indexing operations with respect
        to the last dimension.
        """
        if isinstance(tuple_of_lt, tuple):
            if len(tuple_of_lt) == 0:
                raise ValueError("Received an empty tuple of LazyTensors.")
            elif hasattr(tuple_of_lt[0], "__GenericLazyTensor__"):
                if axis not in [-1, len(tuple_of_lt[0]._shape) - 1]:
                    raise ValueError(
                        "LazyTensor only supports concatenation along the last axis."
                    )
                if len(tuple_of_lt) == 1:
                    return tuple_of_lt[0]
                elif len(tuple_of_lt) == 2:
                    return tuple_of_lt[0].concat(tuple_of_lt[1])
                else:
                    return GenericLazyTensor.concatenate(
                        (tuple_of_lt[0].concat(tuple_of_lt[1]),) + tuple_of_lt[2:],
                        axis=-1,
                    )
        else:
            raise ValueError(
                "LazyTensor.concatenate is implemented on *tuples* of LazyTensors."
            )

    @staticmethod
    def cat(tuple_of_lt, dim):
        r"""
        Concatenation of a tuple of LazyTensors.

        ``LazyTensor.cat( (x_1, x_2, ..., x_n), -1)``
        is a PyTorch-friendly alias for ``LazyTensor.concatenate( (x_1, x_2, ..., x_n), -1)``;
        just like indexing operations, it is only supported along the last dimension.
        """
        return GenericLazyTensor.concatenate(tuple_of_lt, dim)

    def matvecmult(self, other):
        r"""
        Matrix-vector product - a binary operation.

        If ``x._shape[-1] == A*B`` and ``y._shape[-1] == B``,
        ``z = x.matvecmult(y)`` returns a :class:`GenericLazyTensor`
        such that ``z._shape[-1] == A`` which encodes, symbolically,
        the matrix-vector product of ``x`` and ``y`` along their last dimension.
        For details, please check the documentation of the KeOps operation ``"MatVecMult"`` in
        the :doc:`main reference page <../../../api/math-operations>`.
        """
        return self.binary(
            other, "MatVecMult", dimres=(self.ndim // other.ndim), dimcheck=None
        )

    def vecmatmult(self, other):
        r"""
        Vector-matrix product - a binary operation.

        If ``x._shape[-1] == A`` and ``y._shape[-1] == A*B``,
        ``z = x.vecmatmult(y)`` returns a :class:`GenericLazyTensor`
        such that ``z._shape[-1] == B`` which encodes, symbolically,
        the vector-matrix product of ``x`` and ``y`` along their last dimension.
        For details, please check the documentation of the KeOps operation ``"VecMacMult"`` in
        the :doc:`main reference page <../../../api/math-operations>`.
        """
        return self.binary(
            other, "VecMatMult", dimres=(other.ndim // self.ndim), dimcheck=None
        )

    def tensorprod(self, other):
        r"""
        Tensor product of vectors - a binary operation.

        If ``x._shape[-1] == A`` and ``y._shape[-1] == B``,
        ``z = x.tensorprod(y)`` returns a :class:`GenericLazyTensor`
        such that ``z._shape[-1] == A*B`` which encodes, symbolically,
        the tensor product of ``x`` and ``y`` along their last dimension.
        For details, please check the documentation of the KeOps operation ``"TensorProd"`` in
        the :doc:`main reference page <../../../api/math-operations>`.
        """
        return self.binary(
            other, "TensorProd", dimres=(other.ndim * self.ndim), dimcheck=None
        )

    def keops_tensordot(self, other, dimfa, dimfb, contfa, contfb, *args):
        """
        Tensor dot product (on KeOps internal dimensions) - a binary operation.

        :param other: a LazyTensor
        :param dimfa: tuple of int
        :param dimfb: tuple of int
        :param contfa: tuple of int listing contraction dimension of a (could be empty)
        :param contfb: tuple of int listing contraction dimension of b (could be empty)
        :param args: a tuple of int containing the graph of a permutation of the output
        :return:
        """
        # permute = tuple(range(len(dimfa) + len(dimfb) - 2 * len(contfa)))
        opt_arg = ""
        for intseq in (dimfa, dimfb, contfa, contfb) + args:
            opt_arg += "Ind("
            if isinstance(intseq, int):
                intseq = (intseq,)  # convert to tuple
            for item in intseq:
                opt_arg += "{},".format(item)
            opt_arg = opt_arg[:-1] if len(intseq) else opt_arg  # to remove last comma
            opt_arg += "), "
        opt_arg = opt_arg[:-2]  # to remove last comma and space

        dimres = np.array(dimfa).prod() * np.array(dimfb).prod()
        dimres /= np.array(dimfa)[np.array(contfa)].prod() ** 2 if len(contfa) else 1
        return self.binary(
            other, "TensorDot", dimres=int(dimres), dimcheck=None, opt_arg=opt_arg
        )

    def grad(self, other, gradin):
        r"""
        Symbolic gradient operation.

        ``z = x.grad(v,e)`` returns a :class:`LazyTensor`
        which encodes, symbolically,
        the gradient (more precisely, the adjoint of the differential operator) of ``x``, with
        respect to variable ``v``, and applied to ``e``.
        For details, please check the documentation of the KeOps operation ``"Grad"`` in
        the :doc:`main reference page <../../../api/math-operations>`.
        """
        return self.binary(
            gradin,
            "Grad",
            dimres=other.ndim,
            dimcheck="same",
            opt_arg=other,
            opt_pos="middle",
        )

        # List of supported reductions  ============================================

    def sum(self, axis=-1, dim=None, **kwargs):
        r"""
        Summation unary operation, or Sum reduction.

        ``sum(axis, dim, **kwargs)`` will:

          - if **axis or dim = 0**, return the sum reduction of **self** over the "i" indexes.
          - if **axis or dim = 1**, return the sum reduction of **self** over the "j" indexes.
          - if **axis or dim = 2**, return a new :class:`LazyTensor` object representing the sum of the values of the vector **self**,

        Keyword Args:
          axis (integer): reduction dimension, which should be equal to the number
            of batch dimensions plus 0 (= reduction over :math:`i`),
            1 (= reduction over :math:`j`) or 2 (i.e. -1, sum along the
            dimension of the vector variable).
          dim (integer): alternative keyword for the axis parameter.
          **kwargs: optional parameters that are passed to the :meth:`reduction` method.

        """
        if dim is not None:
            axis = dim
        if axis in [-1, len(self._shape) - 1]:
            return self.unary("Sum", dimres=1)
        else:
            return self.reduction("Sum", axis=axis, **kwargs)

    def sum_reduction(self, axis=None, dim=None, **kwargs):
        r"""
        Sum reduction.

        ``sum_reduction(axis, dim, **kwargs)`` will return the sum reduction of **self**.

        Keyword Args:
          axis (integer): reduction dimension, which should be equal to the number
            of batch dimensions plus 0 (= reduction over :math:`i`),
            or 1 (= reduction over :math:`j`).
          dim (integer): alternative keyword for the axis parameter.
          **kwargs: optional parameters that are passed to the :meth:`reduction` method.

        """
        return self.reduction("Sum", axis=axis, dim=dim, **kwargs)

    def logsumexp(self, axis=None, dim=None, weight=None, **kwargs):
        r"""
        Log-Sum-Exp reduction.

        ``logsumexp(axis, dim, weight, **kwargs)`` will:

          - if **axis or dim = 0**, return the "log-sum-exp" reduction of **self** over the "i" indexes.
          - if **axis or dim = 1**, return the "log-sum-exp" reduction of **self** over the "j" indexes.

        For details, please check the documentation of the KeOps reductions ``LogSumExp`` and  ``LogSumExpWeight`` in
        the :doc:`main reference page <../../../api/math-operations>`.

        Keyword Args:
          axis (integer): reduction dimension, which should be equal to the number
            of batch dimensions plus 0 (= reduction over :math:`i`),
            or 1 (= reduction over :math:`j`).
          dim (integer): alternative keyword for the axis parameter.
          weight (:class:`LazyTensor`): optional object that specifies scalar or vector-valued weights
            in the log-sum-exp operation
          **kwargs: optional parameters that are passed to the :meth:`reduction` method.

        """
        if weight is None:
            return self.reduction("LogSumExp", axis=axis, dim=dim, **kwargs)
        else:
            return self.reduction(
                "LogSumExp", other=weight, axis=axis, dim=dim, **kwargs
            )

    def logsumexp_reduction(self, **kwargs):
        r"""
        Log-Sum-Exp reduction. Redirects to :meth:`logsumexp` method.
        """
        return self.logsumexp(**kwargs)

    def sumsoftmaxweight(self, weight, axis=None, dim=None, **kwargs):
        r"""
        Sum of weighted Soft-Max reduction.

        ``sumsoftmaxweight(weight, axis, dim, **kwargs)`` will:

          - if **axis or dim = 0**, return the "sum of weighted Soft-Max" reduction of **self** over the "i" indexes.
          - if **axis or dim = 1**, return the "sum of weighted Soft-Max" reduction of **self** over the "j" indexes.

        For details, please check the documentation of the KeOps reduction ``SumSoftMaxWeight`` in
        the :doc:`main reference page <../../../api/math-operations>`.

        Keyword Args:
          weight (:class:`LazyTensor`): object that specifies scalar or vector-valued weights.
          axis (integer): reduction dimension, which should be equal to the number
            of batch dimensions plus 0 (= reduction over :math:`i`),
            or 1 (= reduction over :math:`j`).
          dim (integer): alternative keyword for the axis parameter.
          **kwargs: optional parameters that are passed to the :meth:`reduction` method.

        """
        return self.reduction(
            "SumSoftMaxWeight", other=weight, axis=axis, dim=dim, **kwargs
        )

    def sumsoftmaxweight_reduction(self, **kwargs):
        r"""
        Sum of weighted Soft-Max reduction. Redirects to :meth:`sumsoftmaxweight` method.
        """
        return self.sumsoftmaxweight(**kwargs)

    def min(self, axis=-1, dim=None, **kwargs):
        r"""
        Minimum unary operation, or Min reduction.

        ``min(axis, dim, **kwargs)`` will:

          - if **axis or dim = 0**, return the min reduction of **self** over the "i" indexes.
          - if **axis or dim = 1**, return the min reduction of **self** over the "j" indexes.
          - if **axis or dim = 2**, return a new :class:`LazyTensor` object representing the min of the values of the vector **self**,

        Keyword Args:
          axis (integer): reduction dimension, which should be equal to the number
            of batch dimensions plus 0 (= reduction over :math:`i`),
            1 (= reduction over :math:`j`) or 2 (i.e. -1, min along the
            dimension of the vector variable).
          dim (integer): alternative keyword for the axis parameter.
          **kwargs: optional parameters that are passed to the :meth:`reduction` method.

        """
        if dim is not None:
            axis = dim
        if axis in [-1, len(self._shape) - 1]:
            return self.unary("Min", dimres=1)
        else:
            return self.reduction("Min", axis=axis, **kwargs)

    def min_reduction(self, axis=None, dim=None, **kwargs):
        r"""
        Min reduction.

        ``min_reduction(axis, dim, **kwargs)`` will return the min reduction of **self**.

        Keyword Args:
          axis (integer): reduction dimension, which should be equal to the number
            of batch dimensions plus 0 (= reduction over :math:`i`),
            or 1 (= reduction over :math:`j`).
          dim (integer): alternative keyword for the axis parameter.
          **kwargs: optional parameters that are passed to the :meth:`reduction` method.

        """
        return self.reduction("Min", axis=axis, dim=dim, **kwargs)

    def __min__(self, **kwargs):
        r"""
        Minimum unary operation, or Min reduction. Redirects to :meth:`min` method.
        """
        return self.min(**kwargs)

    def argmin(self, axis=-1, dim=None, **kwargs):
        r"""
        ArgMin unary operation, or ArgMin reduction.

        ``argmin(axis, dim, **kwargs)`` will:

          - if **axis or dim = 0**, return the argmin reduction of **self** over the "i" indexes.
          - if **axis or dim = 1**, return the argmin reduction of **self** over the "j" indexes.
          - if **axis or dim = 2**, return a new :class:`LazyTensor` object representing the argmin of the values of the vector **self**,

        Keyword Args:
          axis (integer): reduction dimension, which should be equal to the number
            of batch dimensions plus 0 (= reduction over :math:`i`),
            1 (= reduction over :math:`j`) or 2 (i.e. -1, argmin along the
            dimension of the vector variable).
          dim (integer): alternative keyword for the axis parameter.
          **kwargs: optional parameters that are passed to the :meth:`reduction` method.

        """
        if dim is not None:
            axis = dim
        if axis in [-1, len(self._shape) - 1]:
            return self.unary("ArgMin", dimres=1)
        else:
            return self.reduction("ArgMin", axis=axis, **kwargs)

    def argmin_reduction(self, axis=None, dim=None, **kwargs):
        r"""
        ArgMin reduction.

        ``argmin_reduction(axis, dim, **kwargs)`` will return the argmin reduction of **self**.

        Keyword Args:
          axis (integer): reduction dimension, which should be equal to the number
            of batch dimensions plus 0 (= reduction over :math:`i`),
            or 1 (= reduction over :math:`j`).
          dim (integer): alternative keyword for the axis parameter.
          **kwargs: optional parameters that are passed to the :meth:`reduction` method.

        """
        return self.reduction("ArgMin", axis=axis, dim=dim, **kwargs)

    def min_argmin(self, axis=None, dim=None, **kwargs):
        r"""
        Min-ArgMin reduction.

        ``min_argmin(axis, dim, **kwargs)`` will:

          - if **axis or dim = 0**, return the minimal values and its indices of **self** over the "i" indexes.
          - if **axis or dim = 1**, return the minimal values and its indices of **self** over the "j" indexes.

        Keyword Args:
          axis (integer): reduction dimension, which should be equal to the number
            of batch dimensions plus 0 (= reduction over :math:`i`),
            or 1 (= reduction over :math:`j`).
          dim (integer): alternative keyword for the axis parameter.
          **kwargs: optional parameters that are passed to the :meth:`reduction` method.

        """
        return self.reduction("Min_ArgMin", axis=axis, dim=dim, **kwargs)

    def min_argmin_reduction(self, **kwargs):
        r"""
        Min-ArgMin reduction. Redirects to :meth:`min_argmin` method.
        """
        return self.min_argmin(**kwargs)

    def max(self, axis=-1, dim=None, **kwargs):
        r"""
        Miaximum unary operation, or Max reduction.

        ``max(axis, dim, **kwargs)`` will:

          - if **axis or dim = 0**, return the max reduction of **self** over the "i" indexes.
          - if **axis or dim = 1**, return the max reduction of **self** over the "j" indexes.
          - if **axis or dim = 2**, return a new :class:`LazyTensor` object representing the max of the values of the vector **self**,

        Keyword Args:
          axis (integer): reduction dimension, which should be equal to the number
            of batch dimensions plus 0 (= reduction over :math:`i`),
            1 (= reduction over :math:`j`) or 2 (i.e. -1, max along the
            dimension of the vector variable).
          dim (integer): alternative keyword for the axis parameter.
          **kwargs: optional parameters that are passed to the :meth:`reduction` method.

        """
        if dim is not None:
            axis = dim
        if axis in [-1, len(self._shape) - 1]:
            return self.unary("Max", dimres=1)
        else:
            return self.reduction("Max", axis=axis, **kwargs)

    def max_reduction(self, axis=None, dim=None, **kwargs):
        r"""
        Max reduction.

        ``max_reduction(axis, dim, **kwargs)`` will return the max reduction of **self**.

        Keyword Args:
          axis (integer): reduction dimension, which should be equal to the number
            of batch dimensions plus 0 (= reduction over :math:`i`),
            or 1 (= reduction over :math:`j`).
          dim (integer): alternative keyword for the axis parameter.
          **kwargs: optional parameters that are passed to the :meth:`reduction` method.

        """
        return self.reduction("Max", axis=axis, dim=dim, **kwargs)

    def __max__(self, **kwargs):
        r"""
        Maximum unary operation, or Max reduction. Redirects to :meth:`max` method.
        """
        return self.max(**kwargs)

    def argmax(self, axis=-1, dim=None, **kwargs):
        r"""
        ArgMax unary operation, or ArgMax reduction.

        ``argmax(axis, dim, **kwargs)`` will:

          - if **axis or dim = 0**, return the argmax reduction of **self** over the "i" indexes.
          - if **axis or dim = 1**, return the argmax reduction of **self** over the "j" indexes.
          - if **axis or dim = 2**, return a new :class:`LazyTensor` object representing the argmax of the values of the vector **self**,

        Keyword Args:
          axis (integer): reduction dimension, which should be equal to the number
            of batch dimensions plus 0 (= reduction over :math:`i`),
            1 (= reduction over :math:`j`) or 2 (i.e. -1, argmax along the
            dimension of the vector variable).
          dim (integer): alternative keyword for the axis parameter.
          **kwargs: optional parameters that are passed to the :meth:`reduction` method.

        """
        if dim is not None:
            axis = dim
        if axis in [-1, len(self._shape) - 1]:
            return self.unary("ArgMax", dimres=1)
        else:
            return self.reduction("ArgMax", axis=axis, **kwargs)

    def argmax_reduction(self, axis=None, dim=None, **kwargs):
        r"""
        ArgMax reduction.

        ``argmax_reduction(axis, dim, **kwargs)`` will return the argmax reduction of **self**.

        Keyword Args:
          axis (integer): reduction dimension, which should be equal to the number
            of batch dimensions plus 0 (= reduction over :math:`i`),
            or 1 (= reduction over :math:`j`).
          dim (integer): alternative keyword for the axis parameter.
          **kwargs: optional parameters that are passed to the :meth:`reduction` method.

        """
        return self.reduction("ArgMax", axis=axis, dim=dim, **kwargs)

    def max_argmax(self, axis=None, dim=None, **kwargs):
        r"""
        Max-ArgMax reduction.

        ``max_argmax(axis, dim, **kwargs)`` will:

          - if **axis or dim = 0**, return the maximal values and its indices of **self** over the "i" indexes.
          - if **axis or dim = 1**, return the maximal values and its indices of **self** over the "j" indexes.

        Keyword Args:
          axis (integer): reduction dimension, which should be equal to the number
            of batch dimensions plus 0 (= reduction over :math:`i`),
            or 1 (= reduction over :math:`j`).
          dim (integer): alternative keyword for the axis parameter.
          **kwargs: optional parameters that are passed to the :meth:`reduction` method.

        """
        return self.reduction("Max_ArgMax", axis=axis, dim=dim, **kwargs)

    def max_argmax_reduction(self, **kwargs):
        r"""
        Max-ArgMax reduction. Redirects to :meth:`max_argmax` method.
        """
        return self.max_argmax(**kwargs)

    def Kmin(self, K, axis=None, dim=None, **kwargs):
        r"""
        K-Min reduction.

        ``Kmin(K, axis, dim, **kwargs)`` will:

          - if **axis or dim = 0**, return the K minimal values of **self** over the "i" indexes.
          - if **axis or dim = 1**, return the K minimal values of **self** over the "j" indexes.

        Keyword Args:
          K (integer): number of minimal values required
          axis (integer): reduction dimension, which should be equal to the number
            of batch dimensions plus 0 (= reduction over :math:`i`),
            or 1 (= reduction over :math:`j`).
          dim (integer): alternative keyword for the axis parameter.
          **kwargs: optional parameters that are passed to the :meth:`reduction` method.

        """
        return self.reduction("KMin", opt_arg=K, axis=axis, dim=dim, **kwargs)

    def Kmin_reduction(self, **kwargs):
        r"""
        Kmin reduction. Redirects to :meth:`Kmin` method.
        """
        return self.Kmin(**kwargs)

    def argKmin(self, K, axis=None, dim=None, **kwargs):
        r"""
        argKmin reduction.

        ``argKmin(K, axis, dim, **kwargs)`` will:

          - if **axis or dim = 0**, return the indices of the K minimal values of **self** over the "i" indexes.
          - if **axis or dim = 1**, return the indices of the K minimal values of **self** over the "j" indexes.

        Keyword Args:
          K (integer): number of minimal values required
          axis (integer): reduction dimension, which should be equal to the number
            of batch dimensions plus 0 (= reduction over :math:`i`),
            or 1 (= reduction over :math:`j`).
          dim (integer): alternative keyword for the axis parameter.
          **kwargs: optional parameters that are passed to the :meth:`reduction` method.

        """
        return self.reduction("ArgKMin", opt_arg=K, axis=axis, dim=dim, **kwargs)

    def argKmin_reduction(self, **kwargs):
        r"""
        argKmin reduction. Redirects to :meth:`argKmin` method.
        """
        return self.argKmin(**kwargs)

    def Kmin_argKmin(self, K, axis=None, dim=None, **kwargs):
        r"""
        K-Min-argK-min reduction.

        ``Kmin_argKmin(K, axis, dim, **kwargs)`` will:

          - if **axis or dim = 0**, return the K minimal values and its indices of **self** over the "i" indexes.
          - if **axis or dim = 1**, return the K minimal values and its indices of **self** over the "j" indexes.

        Keyword Args:
          K (integer): number of minimal values required
          axis (integer): reduction dimension, which should be equal to the number
            of batch dimensions plus 0 (= reduction over :math:`i`),
            or 1 (= reduction over :math:`j`).
          dim (integer): alternative keyword for the axis parameter.
          **kwargs: optional parameters that are passed to the :meth:`reduction` method.

        """
        return self.reduction("KMin_ArgKMin", opt_arg=K, axis=axis, dim=dim, **kwargs)

    def Kmin_argKmin_reduction(self, **kwargs):
        r"""
        Kmin_argKmin reduction. Redirects to :meth:`Kmin_argKmin` method.
        """
        return self.Kmin_argKmin(**kwargs)

    # LazyTensors as linear operators  =========================================

    def __matmul__(self, v, **kwargs):
        r"""
        Matrix-vector or Matrix-matrix product, supporting batch dimensions.

        If ``K`` is a :class:`LazyTensor` whose trailing dimension ``K._shape[-1]`` is equal to 1,
        we can understand it as a linear operator and apply it to arbitrary NumPy arrays
        or PyTorch Tensors. Assuming that ``v`` is a 1D (resp. ND) tensor such that
        ``K.shape[-1] == v.shape[-1]`` (resp. ``v.shape[-2]``), ``K @ v`` denotes the matrix-vector (resp. matrix-matrix)
        product between the two objects, encoded as a vanilla NumPy or PyTorch 1D (resp. ND) tensor.

        Example:
            >>> x, y = torch.randn(1000, 3), torch.randn(2000, 3)
            >>> x_i, y_j = LazyTensor( x[:,None,:] ), LazyTensor( y[None,:,:] )
            >>> K = (- ((x_i - y_j)**2).sum(2) ).exp()  # Symbolic (1000,2000,1) Gaussian kernel matrix
            >>> v = torch.rand(2000, 2)
            >>> print( (K @ v).shape )
            ... torch.Size([1000, 2])
        """
        if self._shape[-1] != 1:
            raise ValueError(
                "The 'K @ v' syntax is only supported for LazyTensors "
                + "'K' whose trailing dimension is equal to 1. Here, K.shape = {}.".format(
                    self.shape
                )
            )

        if len(v.shape) == 1:
            newdims = (1, v.shape[0], 1)
        else:
            newdims = v.shape[:-2] + (1,) + v.shape[-2:]

        v_ = self.lt_constructor(self.tools.view(v, newdims))
        Kv = self * v_  # Supports broadcasting
        Kv = Kv.sum(Kv.dim() - 2, **kwargs)  # Matrix-vector or Matrix-matrix product

        # Expected behavior: if v is a vector, so should K @ v.
        return self.tools.view(Kv, -1) if len(v.shape) == 1 else Kv

    def t(self):
        r"""
        Matrix transposition, permuting the axes of :math:`i`- and :math:`j`-variables.

        For instance, if ``K`` is a LazyTensor of shape ``(B,M,N,D)``,
        ``K.t()`` returns a symbolic copy of ``K`` whose axes 1 and 2 have
        been switched with each other: ``K.t().shape == (B,N,M,D)``.

        Example:
            >>> x, y = torch.randn(1000, 3), torch.randn(2000, 3)
            >>> x_i, y_j = LazyTensor( x[:,None,:] ), LazyTensor( y[None,:,:] )
            >>> K  = (- ((    x_i     -      y_j   )**2).sum(2) ).exp()  # Symbolic (1000,2000) Gaussian kernel matrix
            >>> K_ = (- ((x[:,None,:] - y[None,:,:])**2).sum(2) ).exp()  # Explicit (1000,2000) Gaussian kernel matrix
            >>> w  = torch.rand(1000, 2)
            >>> print( (K.t() @ w - K_.t() @ w).abs().mean() )
            ... tensor(1.7185e-05)
        """

        res = copy.copy(self)
        res.ni, res.nj = res.nj, res.ni  # Switch the "M" and "N" dimensions
        res.ranges = res.tools.swap_axes(res.ranges)

        if res.axis == 0:
            res.axis = 1
        elif res.axis == 1:
            res.axis = 0

        if res.formula is not None:  # Switch variables with CAT=0 and CAT=1
            res.formula = re.sub(
                r"(Var|VarSymb)\((\d+),(\d+),0\)", r"\1(\2,\3,i)", res.formula
            )
            res.formula = re.sub(
                r"(Var|VarSymb)\((\d+),(\d+),1\)", r"\1(\2,\3,0)", res.formula
            )
            res.formula = re.sub(
                r"(Var|VarSymb)\((\d+),(\d+),i\)", r"\1(\2,\3,1)", res.formula
            )

        if res.formula2 is not None:  # Switch variables with CAT=0 and CAT=1
            res.formula2 = re.sub(
                r"(Var|VarSymb)\((\d+),(\d+),0\)", r"\1(\2,\3,i)", res.formula2
            )
            res.formula2 = re.sub(
                r"(Var|VarSymb)\((\d+),(\d+),1\)", r"\1(\2,\3,0)", res.formula2
            )
            res.formula2 = re.sub(
                r"(Var|VarSymb)\((\d+),(\d+),i\)", r"\1(\2,\3,1)", res.formula2
            )

        return res

    @property
    def T(self):
        r"""
        Numpy-friendly alias for the matrix transpose ``self.t()``.
        """
        return self.t()

    def matvec(self, v):
        r"""
        Alias for the matrix-vector product, added for compatibility with :mod:`scipy.sparse.linalg`.

        If ``K`` is a :class:`LazyTensor` whose trailing dimension ``K._shape[-1]`` is equal to 1,
        we can understand it as a linear operator and wrap it into a
        :mod:`scipy.sparse.linalg.LinearOperator` object, thus getting access
        to robust solvers and spectral routines.

        Example:
            >>> import numpy as np
            >>> x = np.random.randn(1000,3)
            >>> x_i, x_j = LazyTensor( x[:,None,:] ), LazyTensor( x[None,:,:] )
            >>> K_xx = (- ((x_i - x_j)**2).sum(2) ).exp()  # Symbolic (1000,1000) Gaussian kernel matrix
            >>> from scipy.sparse.linalg import eigsh, aslinearoperator
            >>> eigenvalues, eigenvectors = eigsh( aslinearoperator( K_xx ), k=5 )
            >>> print(eigenvalues)
            ... [ 35.5074527   59.01096445  61.35075268  69.34038814 123.77540277]
            >>> print( eigenvectors.shape)
            ... (1000, 5)
        """
        return self @ v

    def rmatvec(self, v):
        r"""
        Alias for the transposed matrix-vector product, added for compatibility with :mod:`scipy.sparse.linalg`.

        See :meth:`matvec` for further reference.
        """
        return self.T @ v<|MERGE_RESOLUTION|>--- conflicted
+++ resolved
@@ -1298,7 +1298,6 @@
         else:
             return self.ternary(other1, other2, "Clamp", dimcheck="sameor1")
 
-<<<<<<< HEAD
     def mod(self, modulus, offset=0):
         r"""
         Element-wise modulo with offset function - a ternary operation.
@@ -1309,7 +1308,7 @@
         Broadcasting rules apply. a and b are fixed integers or float.
         """
         return self.ternary(modulus, offset, "Mod", dimcheck="sameor1")
-=======
+
     def round(self, other=0):
         r"""
         Element-wise rounding function - a unary operation.
@@ -1318,7 +1317,6 @@
         the element-wise rounding of ``x`` to d decimal places. d is int.
         """
         return self.unary("Round", opt_arg=other)
->>>>>>> ec43e10c
 
     def sqnorm2(self):
         r"""
