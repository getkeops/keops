import os
import sys
import subprocess
import os
import locale

from pykeops import bin_folder, script_folder, verbose, build_type
from pykeops.common.parse_type import check_aliases_list
from pykeops.common.utils import c_type


def run_and_display(args, build_folder, msg=''):
    """
    This function run the command stored in args and display the output if needed
    :param args: list
    :param msg: str
    :return: None
    """
    os.makedirs(build_folder, exist_ok=True)
    try:
        proc = subprocess.run(args, cwd=build_folder, stdout=subprocess.PIPE, check=True)
        if verbose:
            print(proc.stdout.decode(locale.getpreferredencoding()))

    except subprocess.CalledProcessError as e:
        print('\n--------------------- ' + msg + ' DEBUG -----------------')
        print(e)
        print(e.stdout.decode('utf-8' if os.name != "nt" else 'cp850'))
        print('--------------------- ----------- -----------------')


def compile_generic_routine(formula, aliases, dllname, dtype, lang, optional_flags, build_folder=bin_folder):
    aliases = check_aliases_list(aliases)

    def process_alias(alias):
        if alias.find("=") == -1:
            return ''  # because in this case it is not really an alias, the variable is just named
        else:
            return 'auto ' + str(alias) + '; '

    def process_disp_alias(alias):
        return str(alias) + '; '

    alias_string = ''.join([process_alias(alias) for alias in aliases])
    alias_disp_string = ''.join([process_disp_alias(alias) for alias in aliases])

    print(
        'Compiling ' + dllname + ' in ' + build_folder + ':\n' + '       formula: ' + formula + '\n       aliases: ' + alias_disp_string + '\n       dtype  : ' + dtype + '\n... ',
        end='', flush=True)

<<<<<<< HEAD
    command_line = ['cmake', script_folder,
                     '-GNinja' if os.name == "nt" else '',
                     '-DCMAKE_BUILD_TYPE=' + build_type,
                     '-DFORMULA_OBJ=' + formula,
                     '-DVAR_ALIASES=' + alias_string,
                     '-Dshared_obj_name=' + dllname,
                     '-D__TYPE__=' + c_type[dtype],
                     '-DPYTHON_LANG=' + lang,
                     '-DC_CONTIGUOUS=1',
                     '-DCMAKE_VERBOSE_MAKEFILE:BOOL=ON'
                    ] + optional_flags
    run_and_display(command_line + (['-DcommandLine=\"' + ' '.join(command_line) + '\"'] if (os.name != "nt") else []),
=======
    command_line = ["cmake", script_folder,
                     "-DCMAKE_BUILD_TYPE=" + "'{}'".format(build_type),
                     "-DFORMULA_OBJ=" + "'{}'".format(formula),
                     "-DVAR_ALIASES=" + "'{}'".format(alias_string),
                     "-Dshared_obj_name=" + "'{}'".format(dllname),
                     "-D__TYPE__=" + "'{}'".format(c_type[dtype]),
                     "-DPYTHON_LANG=" + "'{}'".format(lang),
                     "-DPYTHON_EXECUTABLE=" + "'{}'".format(sys.executable),
                     "-DPYBIND11_PYTHON_VERSION=" + "'{}'".format(str(sys.version_info.major) + "." + str(sys.version_info.minor)),
                     "-DC_CONTIGUOUS=1",
                    ] + optional_flags

    run_and_display(command_line + ["-DcommandLine=" + " ".join(command_line)],
>>>>>>> 18794b5b
                    build_folder,
                    msg="CMAKE")

<<<<<<< HEAD
    run_and_display(['cmake', '--build', '.', '--target', dllname], build_folder, msg='MAKE')
=======
    run_and_display(["cmake", "--build", ".", "--target", dllname, "--", "VERBOSE=1"], build_folder, msg="MAKE")
>>>>>>> 18794b5b

    print('Done.')


def compile_specific_conv_routine(dllname, dtype, build_folder=bin_folder):
    print('Compiling ' + dllname + ' using ' + dtype + '... ', end='', flush=True)
    run_and_display(['cmake', script_folder,
                     '-GNinja' if os.name == "nt" else '',
                     '-DCMAKE_BUILD_TYPE=' + build_type,
                     '-Ushared_obj_name',
                     '-D__TYPE__=' + c_type[dtype],
                     ],
                    build_folder,
                    msg='CMAKE')
    run_and_display(['cmake', '--build', '.', '--target', dllname, '--', 'VERBOSE=1'], build_folder, msg='MAKE')
    print('Done.')


def compile_specific_fshape_scp_routine(dllname, kernel_geom, kernel_sig, kernel_sphere, dtype,
                                        build_folder=bin_folder):
    print('Compiling ' + dllname + ' using ' + dtype + '... ', end='', flush=True)
    run_and_display(['cmake', script_folder,
                     '-DCMAKE_BUILD_TYPE=' + build_type,
                     '-Ushared_obj_name',
                     '-DKERNEL_GEOM=' + kernel_geom,
                     '-DKERNEL_SIG=' + kernel_sig,
                     '-DKERNEL_SPHERE=' + kernel_sphere,
                     '-D__TYPE__=' + c_type[dtype],
                     ],
                    build_folder,
                    msg='CMAKE')
    run_and_display(['cmake', '--build', '.', '--target', dllname, '--', 'VERBOSE=1'], build_folder, msg='MAKE')
    print('Done.')<|MERGE_RESOLUTION|>--- conflicted
+++ resolved
@@ -48,20 +48,6 @@
         'Compiling ' + dllname + ' in ' + build_folder + ':\n' + '       formula: ' + formula + '\n       aliases: ' + alias_disp_string + '\n       dtype  : ' + dtype + '\n... ',
         end='', flush=True)
 
-<<<<<<< HEAD
-    command_line = ['cmake', script_folder,
-                     '-GNinja' if os.name == "nt" else '',
-                     '-DCMAKE_BUILD_TYPE=' + build_type,
-                     '-DFORMULA_OBJ=' + formula,
-                     '-DVAR_ALIASES=' + alias_string,
-                     '-Dshared_obj_name=' + dllname,
-                     '-D__TYPE__=' + c_type[dtype],
-                     '-DPYTHON_LANG=' + lang,
-                     '-DC_CONTIGUOUS=1',
-                     '-DCMAKE_VERBOSE_MAKEFILE:BOOL=ON'
-                    ] + optional_flags
-    run_and_display(command_line + (['-DcommandLine=\"' + ' '.join(command_line) + '\"'] if (os.name != "nt") else []),
-=======
     command_line = ["cmake", script_folder,
                      "-DCMAKE_BUILD_TYPE=" + "'{}'".format(build_type),
                      "-DFORMULA_OBJ=" + "'{}'".format(formula),
@@ -73,17 +59,11 @@
                      "-DPYBIND11_PYTHON_VERSION=" + "'{}'".format(str(sys.version_info.major) + "." + str(sys.version_info.minor)),
                      "-DC_CONTIGUOUS=1",
                     ] + optional_flags
-
-    run_and_display(command_line + ["-DcommandLine=" + " ".join(command_line)],
->>>>>>> 18794b5b
+    run_and_display(command_line + (['-DcommandLine=\"' + ' '.join(command_line) + '\"'] if (os.name != "nt") else []),
                     build_folder,
                     msg="CMAKE")
 
-<<<<<<< HEAD
-    run_and_display(['cmake', '--build', '.', '--target', dllname], build_folder, msg='MAKE')
-=======
     run_and_display(["cmake", "--build", ".", "--target", dllname, "--", "VERBOSE=1"], build_folder, msg="MAKE")
->>>>>>> 18794b5b
 
     print('Done.')
 
