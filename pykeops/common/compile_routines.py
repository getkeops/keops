import os
import sys
import subprocess
import os
import locale

import pykeops.config
from pykeops.common.parse_type import check_aliases_list
from pykeops.common.utils import c_type


def run_and_display(args, build_folder, msg=''):
    """
    This function run the command stored in args and display the output if needed
    :param args: list
    :param msg: str
    :return: None
    """
    os.makedirs(build_folder, exist_ok=True)
    try:
        proc = subprocess.run(args, cwd=build_folder, stdout=subprocess.PIPE, check=True)
<<<<<<< HEAD
        if verbose:
            print(proc.stdout.decode(locale.getpreferredencoding()))
=======
        if pykeops.config.verbose:
            print(proc.stdout.decode('utf-8'))
>>>>>>> e103ec8e

    except subprocess.CalledProcessError as e:
        print('\n--------------------- ' + msg + ' DEBUG -----------------')
        print(e)
        print(e.stdout.decode('utf-8' if os.name != "nt" else 'cp850'))
        print('--------------------- ----------- -----------------')


def compile_generic_routine(formula, aliases, dllname, dtype, lang, optional_flags, build_folder):
    aliases = check_aliases_list(aliases)

    def process_alias(alias):
        if alias.find("=") == -1:
            return ''  # because in this case it is not really an alias, the variable is just named
        else:
            return 'auto ' + str(alias) + '; '

    def process_disp_alias(alias):
        return str(alias) + '; '

    alias_string = ''.join([process_alias(alias) for alias in aliases])
    alias_disp_string = ''.join([process_disp_alias(alias) for alias in aliases])

    print(
        'Compiling ' + dllname + ' in ' + os.path.realpath(build_folder + os.path.sep + '..' ) + ':\n' + '       formula: ' + formula + '\n       aliases: ' + alias_disp_string + '\n       dtype  : ' + dtype + '\n... ',
        end='', flush=True)

    command_line = ["cmake", pykeops.config.script_folder,
                     "-DCMAKE_BUILD_TYPE=" + "'{}'".format(pykeops.config.build_type),
                     "-DFORMULA_OBJ=" + "'{}'".format(formula),
                     "-DVAR_ALIASES=" + "'{}'".format(alias_string),
                     "-Dshared_obj_name=" + "'{}'".format(dllname),
                     "-D__TYPE__=" + "'{}'".format(c_type[dtype]),
                     "-DPYTHON_LANG=" + "'{}'".format(lang),
                     "-DPYTHON_EXECUTABLE=" + "'{}'".format(sys.executable),
                     "-DPYBIND11_PYTHON_VERSION=" + "'{}'".format(str(sys.version_info.major) + "." + str(sys.version_info.minor)),
                     "-DC_CONTIGUOUS=1",
                    ] + optional_flags
    run_and_display(command_line + (['-DcommandLine=\"' + ' '.join(command_line) + '\"'] if (os.name != "nt") else []),
                    build_folder,
                    msg="CMAKE")

    run_and_display(["cmake", "--build", ".", "--target", dllname, "--", "VERBOSE=1"], build_folder, msg="MAKE")

    print('Done.')


<<<<<<< HEAD
def compile_specific_conv_routine(dllname, dtype, build_folder=bin_folder):
    print('Compiling ' + dllname + ' using ' + dtype + '... ', end='', flush=True)
    run_and_display(['cmake', script_folder,
                     '-GNinja' if os.name == "nt" else '',
                     '-DCMAKE_BUILD_TYPE=' + build_type,
=======
def compile_specific_conv_routine(dllname, dtype, build_folder):
    print('Compiling ' + dllname + ' using ' + dtype + ' in ' + os.path.realpath(build_folder + os.path.sep + '..' ) + '... ', end='', flush=True)
    run_and_display(['cmake', pykeops.config.script_folder,
                     '-DCMAKE_BUILD_TYPE=' + pykeops.config.build_type,
>>>>>>> e103ec8e
                     '-Ushared_obj_name',
                     '-D__TYPE__=' + c_type[dtype],
                     ],
                    build_folder,
                    msg='CMAKE')

    run_and_display(['cmake', '--build', '.', '--target', dllname, '--', 'VERBOSE=1'], build_folder, msg='MAKE')
    print('Done.')


def compile_specific_fshape_scp_routine(dllname, kernel_geom, kernel_sig, kernel_sphere, dtype, build_folder):
    print('Compiling ' + dllname + ' using ' + dtype + ' in ' + os.path.realpath(build_folder + os.path.sep + '..' ) + '... ', end='', flush=True)
    run_and_display(['cmake', pykeops.config.script_folder,
                     '-DCMAKE_BUILD_TYPE=' + pykeops.config.build_type,
                     '-Ushared_obj_name',
                     '-DKERNEL_GEOM=' + kernel_geom,
                     '-DKERNEL_SIG=' + kernel_sig,
                     '-DKERNEL_SPHERE=' + kernel_sphere,
                     '-D__TYPE__=' + c_type[dtype],
                     ],
                    build_folder,
                    msg='CMAKE')

    run_and_display(['cmake', '--build', '.', '--target', dllname, '--', 'VERBOSE=1'], build_folder, msg='MAKE')
    print('Done.')<|MERGE_RESOLUTION|>--- conflicted
+++ resolved
@@ -19,13 +19,8 @@
     os.makedirs(build_folder, exist_ok=True)
     try:
         proc = subprocess.run(args, cwd=build_folder, stdout=subprocess.PIPE, check=True)
-<<<<<<< HEAD
-        if verbose:
-            print(proc.stdout.decode(locale.getpreferredencoding()))
-=======
         if pykeops.config.verbose:
             print(proc.stdout.decode('utf-8'))
->>>>>>> e103ec8e
 
     except subprocess.CalledProcessError as e:
         print('\n--------------------- ' + msg + ' DEBUG -----------------')
@@ -73,18 +68,11 @@
     print('Done.')
 
 
-<<<<<<< HEAD
-def compile_specific_conv_routine(dllname, dtype, build_folder=bin_folder):
-    print('Compiling ' + dllname + ' using ' + dtype + '... ', end='', flush=True)
-    run_and_display(['cmake', script_folder,
-                     '-GNinja' if os.name == "nt" else '',
-                     '-DCMAKE_BUILD_TYPE=' + build_type,
-=======
 def compile_specific_conv_routine(dllname, dtype, build_folder):
     print('Compiling ' + dllname + ' using ' + dtype + ' in ' + os.path.realpath(build_folder + os.path.sep + '..' ) + '... ', end='', flush=True)
     run_and_display(['cmake', pykeops.config.script_folder,
+                     '-GNinja' if os.name == "nt" else '',
                      '-DCMAKE_BUILD_TYPE=' + pykeops.config.build_type,
->>>>>>> e103ec8e
                      '-Ushared_obj_name',
                      '-D__TYPE__=' + c_type[dtype],
                      ],
