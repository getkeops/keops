import subprocess
from pykeops import build_folder, script_folder, verbose

def compile_generic_routine(aliases, formula, dllname, cuda_type):
    stdout = subprocess.DEVNULL if not verbose else None

    def process_alias(alias):
        return "auto " + str(alias) + "; "

    def process_disp_alias(alias):
        return str(alias) + "; "

    alias_string = "".join([process_alias(alias) for alias in aliases])
    alias_disp_string = "".join([process_disp_alias(alias) for alias in aliases])

    target = "keops"

    print("Compiling formula : " + formula + " with " + alias_disp_string + " ... ", end='', flush=True)
<<<<<<< HEAD
    subprocess.run(["cmake", script_folder, "-DPYTHON_LIB=TRUE", "-DFORMULA_OBJ="+formula, "-DVAR_ALIASES="+alias_string, "-Dshared_obj_name="+dllname, "-D__TYPE__="+cuda_type], \
=======
    subprocess.run(["cmake", script_folder, "-DCMAKE_BUILD_TYPE=Release -DPYTHON_LIB=TRUE", "-DUSENEWSYNTAX=TRUE" , "-DFORMULA_OBJ="+formula, "-DVAR_ALIASES="+alias_string, "-Dshared_obj_name="+dllname, "-D__TYPE__="+cuda_type], \
>>>>>>> 11369b0f
                   cwd=build_folder,stdout=stdout)
    subprocess.run(["make", target], \
                   cwd=build_folder,stdout=stdout)
    print("Done. ", end='', flush=True)

def compile_generic_routine2(aliases, formula, dllname, cuda_type):
    stdout = subprocess.DEVNULL if not verbose else None

    def process_alias(alias):
        return "auto " + str(alias) + "; "

    def process_disp_alias(alias):
        return str(alias) + "; "

    alias_string = "".join([process_alias(alias) for alias in aliases])
    alias_disp_string = "".join([process_disp_alias(alias) for alias in aliases])

    target = "pykeops_module"
    script_folder2 = '/home/bcharlier/libkp/pykeops'

    print("Compiling formula : " + formula + " with " + alias_disp_string + " ... ", end='', flush=True)
    subprocess.run(["cmake", script_folder2, "-DUSENEWSYNTAX=TRUE" , "-DFORMULA_OBJ="+formula, "-DVAR_ALIASES="+alias_string, "-Dshared_obj_name="+dllname, "-D__TYPE__="+cuda_type], cwd=build_folder,stdout=stdout)
    subprocess.run(["make", target], cwd=build_folder,stdout=stdout)
    print("Done. ", end='', flush=True)

def compile_specific_routine(dllname, cuda_type):
    #print('Tried to load ' + dllname + ", ", end='')
    #print("but could not find the DLL. Compiling it... ", end='')
    stdout = subprocess.DEVNULL if not verbose else None

    print("Compiling "+dllname+" ... ", end='', flush=True)
    subprocess.run(["cmake", script_folder, "-DPYTHON_LIB=TRUE", "-Dshared_obj_name="+dllname, "-D__TYPE__="+cuda_type], cwd=build_folder, check=True,stdout=stdout)
    subprocess.run(["make", dllname], cwd=build_folder,check=True,stdout=stdout)
    print("Done. ", end='', flush=True)
<|MERGE_RESOLUTION|>--- conflicted
+++ resolved
@@ -16,11 +16,7 @@
     target = "keops"
 
     print("Compiling formula : " + formula + " with " + alias_disp_string + " ... ", end='', flush=True)
-<<<<<<< HEAD
-    subprocess.run(["cmake", script_folder, "-DPYTHON_LIB=TRUE", "-DFORMULA_OBJ="+formula, "-DVAR_ALIASES="+alias_string, "-Dshared_obj_name="+dllname, "-D__TYPE__="+cuda_type], \
-=======
     subprocess.run(["cmake", script_folder, "-DCMAKE_BUILD_TYPE=Release -DPYTHON_LIB=TRUE", "-DUSENEWSYNTAX=TRUE" , "-DFORMULA_OBJ="+formula, "-DVAR_ALIASES="+alias_string, "-Dshared_obj_name="+dllname, "-D__TYPE__="+cuda_type], \
->>>>>>> 11369b0f
                    cwd=build_folder,stdout=stdout)
     subprocess.run(["make", target], \
                    cwd=build_folder,stdout=stdout)
