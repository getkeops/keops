import os
import sys
import subprocess
import os
import locale

from pykeops import bin_folder, script_folder, verbose, build_type
from pykeops.common.parse_type import check_aliases_list
from pykeops.common.utils import c_type


def run_and_display(args, build_folder, msg=''):
    """
    This function run the command stored in args and display the output if needed
    :param args: list
    :param msg: str
    :return: None
    """
    os.makedirs(build_folder, exist_ok=True)
    try:
        proc = subprocess.run(args, cwd=build_folder, stdout=subprocess.PIPE, check=True)
        if verbose:
            print(proc.stdout.decode(locale.getpreferredencoding()))

    except subprocess.CalledProcessError as e:
        print('\n--------------------- ' + msg + ' DEBUG -----------------')
        print(e)
        print(e.stdout.decode('utf-8' if os.name != "nt" else 'cp850'))
        print('--------------------- ----------- -----------------')


def compile_generic_routine(formula, aliases, dllname, dtype, lang, optional_flags, build_folder=bin_folder):
    aliases = check_aliases_list(aliases)

    def process_alias(alias):
        if alias.find("=") == -1:
            return ''  # because in this case it is not really an alias, the variable is just named
        else:
            return 'auto ' + str(alias) + '; '

    def process_disp_alias(alias):
        return str(alias) + '; '

    alias_string = ''.join([process_alias(alias) for alias in aliases])
    alias_disp_string = ''.join([process_disp_alias(alias) for alias in aliases])

    print(
        'Compiling ' + dllname + ' in ' + build_folder + ':\n' + '       formula: ' + formula + '\n       aliases: ' + alias_disp_string + '\n       dtype  : ' + dtype + '\n... ',
        end='', flush=True)

<<<<<<< HEAD
    command_line = ['cmake', script_folder,
                     '-GNinja' if os.name == "nt" else '',
                     '-DCMAKE_BUILD_TYPE=' + build_type,
                     '-DFORMULA_OBJ=' + formula,
                     '-DVAR_ALIASES=' + alias_string,
                     '-Dshared_obj_name=' + dllname,
                     '-D__TYPE__=' + c_type[dtype],
                     '-DPYTHON_LANG=' + lang,
                     '-DC_CONTIGUOUS=1',
                     '-DCMAKE_VERBOSE_MAKEFILE:BOOL=ON'
                    ] + optional_flags
    run_and_display(command_line + (['-DcommandLine=\"' + ' '.join(command_line) + '\"'] if (os.name != "nt") else []),
=======
    command_line = ["cmake", script_folder,
                     "-DCMAKE_BUILD_TYPE=" + "'{}'".format(build_type),
                     "-DFORMULA_OBJ=" + "'{}'".format(formula),
                     "-DVAR_ALIASES=" + "'{}'".format(alias_string),
                     "-Dshared_obj_name=" + "'{}'".format(dllname),
                     "-D__TYPE__=" + "'{}'".format(c_type[dtype]),
                     "-DPYTHON_LANG=" + "'{}'".format(lang),
                     "-DPYTHON_EXECUTABLE=" + "'{}'".format(sys.executable),
                     "-DPYBIND11_PYTHON_VERSION=" + "'{}'".format(str(sys.version_info.major) + "." + str(sys.version_info.minor)),
                     "-DC_CONTIGUOUS=1",
                    ] + optional_flags

    run_and_display(command_line + ["-DcommandLine=" + " ".join(command_line)],
>>>>>>> b528d054
                    build_folder,
                    msg="CMAKE")

<<<<<<< HEAD
    run_and_display(['cmake', '--build', '.', '--target', dllname], build_folder, msg='MAKE')
=======
    run_and_display(["cmake", "--build", ".", "--target", dllname, "--", "VERBOSE=1"], build_folder, msg="MAKE")
>>>>>>> b528d054

    print('Done.')


def compile_specific_conv_routine(dllname, dtype, build_folder=bin_folder):
    print('Compiling ' + dllname + ' using ' + dtype + '... ', end='', flush=True)
    run_and_display(['cmake', script_folder,
                     '-DCMAKE_BUILD_TYPE=' + build_type,
                     '-Ushared_obj_name',
                     '-D__TYPE__=' + c_type[dtype],
                     ],
                    build_folder,
                    msg='CMAKE')
    run_and_display(['cmake', '--build', '.', '--target', dllname, '--', 'VERBOSE=1'], build_folder, msg='MAKE')
    print('Done.')


def compile_specific_fshape_scp_routine(dllname, kernel_geom, kernel_sig, kernel_sphere, dtype,
                                        build_folder=bin_folder):
    print('Compiling ' + dllname + ' using ' + dtype + '... ', end='', flush=True)
    run_and_display(['cmake', script_folder,
                     '-DCMAKE_BUILD_TYPE=' + build_type,
                     '-Ushared_obj_name',
                     '-DKERNEL_GEOM=' + kernel_geom,
                     '-DKERNEL_SIG=' + kernel_sig,
                     '-DKERNEL_SPHERE=' + kernel_sphere,
                     '-D__TYPE__=' + c_type[dtype],
                     ],
                    build_folder,
                    msg='CMAKE')
    run_and_display(['cmake', '--build', '.', '--target', dllname, '--', 'VERBOSE=1'], build_folder, msg='MAKE')
    print('Done.')<|MERGE_RESOLUTION|>--- conflicted
+++ resolved
@@ -48,20 +48,6 @@
         'Compiling ' + dllname + ' in ' + build_folder + ':\n' + '       formula: ' + formula + '\n       aliases: ' + alias_disp_string + '\n       dtype  : ' + dtype + '\n... ',
         end='', flush=True)
 
-<<<<<<< HEAD
-    command_line = ['cmake', script_folder,
-                     '-GNinja' if os.name == "nt" else '',
-                     '-DCMAKE_BUILD_TYPE=' + build_type,
-                     '-DFORMULA_OBJ=' + formula,
-                     '-DVAR_ALIASES=' + alias_string,
-                     '-Dshared_obj_name=' + dllname,
-                     '-D__TYPE__=' + c_type[dtype],
-                     '-DPYTHON_LANG=' + lang,
-                     '-DC_CONTIGUOUS=1',
-                     '-DCMAKE_VERBOSE_MAKEFILE:BOOL=ON'
-                    ] + optional_flags
-    run_and_display(command_line + (['-DcommandLine=\"' + ' '.join(command_line) + '\"'] if (os.name != "nt") else []),
-=======
     command_line = ["cmake", script_folder,
                      "-DCMAKE_BUILD_TYPE=" + "'{}'".format(build_type),
                      "-DFORMULA_OBJ=" + "'{}'".format(formula),
@@ -75,15 +61,10 @@
                     ] + optional_flags
 
     run_and_display(command_line + ["-DcommandLine=" + " ".join(command_line)],
->>>>>>> b528d054
                     build_folder,
                     msg="CMAKE")
 
-<<<<<<< HEAD
-    run_and_display(['cmake', '--build', '.', '--target', dllname], build_folder, msg='MAKE')
-=======
     run_and_display(["cmake", "--build", ".", "--target", dllname, "--", "VERBOSE=1"], build_folder, msg="MAKE")
->>>>>>> b528d054
 
     print('Done.')
 
@@ -91,6 +72,7 @@
 def compile_specific_conv_routine(dllname, dtype, build_folder=bin_folder):
     print('Compiling ' + dllname + ' using ' + dtype + '... ', end='', flush=True)
     run_and_display(['cmake', script_folder,
+                     '-GNinja' if os.name == "nt" else '',
                      '-DCMAKE_BUILD_TYPE=' + build_type,
                      '-Ushared_obj_name',
                      '-D__TYPE__=' + c_type[dtype],
