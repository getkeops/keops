import os
import shutil
import sys
import warnings
from hashlib import sha256

from pykeops import __version__ as version
import pykeops.config


def set_bin_folder(bf_user=None, append_to_python_path=True):
    """
    This function set a default build folder that contains the python module compiled
    by pykeops. It populates the pykeops.config.build_folder variable (str) and
    add the folder to the python path.
    """
    bf_source = os.path.join(os.path.dirname(os.path.abspath(__file__)), "..", "build")
    bf_home = os.path.expanduser("~")
    name = "pykeops-{}-{}".format(version, sys.implementation.cache_tag)
    if "CUDA_VISIBLE_DEVICES" in os.environ:
        name += "-gpu" + os.environ["CUDA_VISIBLE_DEVICES"].replace(",", "-")

    if bf_user is not None:  # user provide an explicit path
        bin_folder = os.path.expanduser(bf_user)
    elif os.path.isdir(bf_source):  # assume we are loading from source
        bin_folder = bf_source
    elif os.path.isdir(bf_home):  # assume we are using wheel and home is accessible
        bin_folder = os.path.join(bf_home, ".cache", name)
    else:
        import tempfile

        bin_folder = tempfile.mkdtemp(prefix=name)

    # Clean path name
    bin_folder = os.path.realpath(bin_folder)
    if not bin_folder.endswith(os.path.sep):
        bin_folder += os.path.sep

    # Create the bin_folder dir here... as importing a non existing dir makes python not happy...
    os.makedirs(bin_folder, exist_ok=True)

    # Save the path and append in python path
    if append_to_python_path:
        while pykeops.config.bin_folder in sys.path:
            sys.path.remove(pykeops.config.bin_folder)
        sys.path.append(bin_folder)
        if any(
            any(i in s for i in ["libKeOps", "fshape_scp", "radial_kernel"])
            for s in sys.modules.keys()
        ):  # check that no pykeops modules were imported.
            warnings.warn(
                "[pyKeOps]: set_bin_folder() has been invoked while some pykeops modules have already "
                "been imported. To avoid this warning, change pykeops.config.bin_folder just after importing"
                " pykeops, that is, before any computations."
            )

    pykeops.config.bin_folder = bin_folder


def create_name(formula, aliases, dtype, lang, optional_flags):
    """
    Compose the shared object name
    """
    formula = formula.replace(" ", "")  # Remove spaces
    aliases = [alias.replace(" ", "") for alias in aliases]

    # Since the OS prevents us from using arbitrary long file names, an okayish solution is to call
    # a standard hash function, and hope that we won't fall into a non-injective nightmare case...
    dll_name = ",".join(aliases + [formula] + optional_flags) + "_" + dtype
    dll_name = (
        "libKeOps"
        + lang
        + sha256((pykeops.config.bin_folder + dll_name).encode("utf-8")).hexdigest()[
            :10
        ]
    )
    return dll_name


def set_build_folder(bin_folder, dll_name):
    return os.path.join(bin_folder, "build-" + dll_name)
<<<<<<< HEAD


=======
    
    
>>>>>>> 57d2c596
def clean_pykeops(path="", lang=""):
    if lang not in ["numpy", "torch", ""]:
        raise ValueError(
            '[pyKeOps:] lang should be the empty string, "numpy" or "torch"'
        )

    if path == "":
        path = pykeops.config.bin_folder

    print("Cleaning " + path + "...")

    for f in os.scandir(path):
        if f.is_dir(follow_symlinks=False) and (
            f.name.count("build-libKeOps" + lang)
            or f.name.count("build-fshape_scp")
            or f.name.count("build-radial_kernel")
        ):
            shutil.rmtree(f.path)

        elif f.is_file() and (
            f.name.count("libKeOps" + lang)
            or f.name.count("fshape_scp")
            or f.name.count("radial_kernel")
            or f.name.count("keops_hash")
        ):
            os.remove(f.path)
        else:
            continue

        print("    - " + f.path + " has been removed.")<|MERGE_RESOLUTION|>--- conflicted
+++ resolved
@@ -79,13 +79,8 @@
 
 def set_build_folder(bin_folder, dll_name):
     return os.path.join(bin_folder, "build-" + dll_name)
-<<<<<<< HEAD
-
-
-=======
     
     
->>>>>>> 57d2c596
 def clean_pykeops(path="", lang=""):
     if lang not in ["numpy", "torch", ""]:
         raise ValueError(
