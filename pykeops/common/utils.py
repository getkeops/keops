--- conflicted
+++ resolved
@@ -13,15 +13,8 @@
 def module_exists(dllname,template_name):
     if not os.path.exists(pykeops.config.bin_folder+'/'+dllname):
         return False
-<<<<<<< HEAD
-    spec = importlib.util.find_spec(dllname)
-    return (spec is not None) and (
-        os.path.samefile(os.path.dirname(spec.origin), pykeops.config.bin_folder)
-    )
-=======
     spec = importlib.util.find_spec(dllname+"."+template_name)
     return (spec is not None) #and (os.path.samefile(os.path.dirname(spec.origin), pykeops.config.bin_folder))
->>>>>>> 57d2c596
 
 
 def axis2cat(axis):
@@ -83,16 +76,9 @@
                     func_res = func(*args, **kwargs)
 
             # clean
-<<<<<<< HEAD
-            if (module_exists(args[0].dll_name)) and (
-                pykeops.config.build_type == "Release"
-            ):
-                shutil.rmtree(bf)
-=======
             #if (pykeops.config.build_type == 'Release'): # and (module_exists(args[0].dll_name,template_name)):
             #    shutil.rmtree(bf)
             os.remove(os.path.join(bf, 'pykeops_build2.lock'))
->>>>>>> 57d2c596
 
             return func_res
 
@@ -155,15 +141,10 @@
 
     for (dim_1, dim_2) in zip(padded_dims_1, padded_dims_2):
         if dim_1 != 1 and dim_2 != 1 and dim_1 != dim_2:
-<<<<<<< HEAD
             raise ValueError(
                 "Incompatible batch dimensions: {} and {}.".format(dims_1, dims_2)
             )
 
-    return max_tuple(padded_dims_1, padded_dims_2)
-=======
-            raise ValueError("Incompatible batch dimensions: {} and {}.".format(dims_1, dims_2))
-    
     return max_tuple(padded_dims_1, padded_dims_2)
 
 
@@ -193,5 +174,4 @@
         print('\n--------------------- ' + msg + ' DEBUG -----------------')
         print(e)
         print(e.stdout.decode('utf-8'))
-        print('--------------------- ----------- -----------------')
->>>>>>> 57d2c596
+        print('--------------------- ----------- -----------------')