--- conflicted
+++ resolved
@@ -142,16 +142,11 @@
     return aliases
 
 
-<<<<<<< HEAD
-def get_accuracy_flags(dtype_acc, use_double_acc, sum_scheme, dtype, reduction_op_internal):
-    if dtype_acc != "auto" and use_double_acc:
-=======
 def get_optional_flags(reduction_op_internal, dtype_acc, use_double_acc, sum_scheme, dtype, enable_chunks):
 	
 	# 1. Options for accuracy
 	
-    if dtype_acc is not "auto" and use_double_acc:
->>>>>>> e8671723
+    if dtype_acc != "auto" and use_double_acc:
         raise ValueError("[KeOps] you cannot set both options use_double_acc and dtype_acc.")
     if use_double_acc:
         dtype_acc = "float64"
@@ -201,7 +196,6 @@
         optional_flags += ['-DSUM_SCHEME=1']
     elif sum_scheme == "kahan_scheme":
         optional_flags += ['-DSUM_SCHEME=2']
-    
     
     # 2. Option for chunk mode
     
