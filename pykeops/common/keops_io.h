--- conflicted
+++ resolved
@@ -1,13 +1,10 @@
 #include <vector>
 #include <string>
-<<<<<<< HEAD
-#include <tuple>
-
-=======
 #include <type_traits>
 #include <limits>
 #include <stdexcept>
->>>>>>> e95d6f5c
+#include <tuple>
+
 // #include "formula.h" done by cmake
 
 extern "C" {
@@ -99,17 +96,10 @@
 template<typename array_t>
 std::tuple<int, int, int, int*> check_args(size_t nargs, std::vector<int> categories, std::vector<int> dimensions, std::vector<array_t> obj_ptr) {
 
-<<<<<<< HEAD
     if (nargs < NARGS) {  // given vs. expected number of arguments
         throw std::runtime_error("[KeOps] Not enough arguments: received " + std::to_string(nargs)
                                 +" but expected at least " + std::to_string(NARGS) + ".");
     }
-=======
-    if (NARGS > 0) {
-        // ------ check the dimensions ------------//
-        int *typeargs = new int[NARGS];
-        int *dimargs = new int[NARGS];
->>>>>>> e95d6f5c
 
     int *typeargs, *dimargs;
 
@@ -340,14 +330,6 @@
 
 }
 
-<<<<<<< HEAD
-short int cast_Device_Id(int Device_Id){
-  if (Device_Id <std::numeric_limits<short int>::max()) {
-    return(Device_Id);
-  } else {
-    throw std::runtime_error("[KeOps] Device_Id exceeded short int limit");
-  }
-=======
 template<typename _T>
 short int cast_Device_Id(_T Device_Id) {
     static_assert(std::is_integral<_T>::value, "Device_Id must be of integral type.");
@@ -356,7 +338,6 @@
     } else {
         throw std::runtime_error("[KeOps] Device_Id exceeded short int limit");
     }
->>>>>>> e95d6f5c
 }
 
 /////////////////////////////////////////////////////////////////////////////////
