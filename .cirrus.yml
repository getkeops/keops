task:
  name: Tests (linux)
  container:
    image: ubuntu:latest
  install_script:
    - apt-get update
    - apt-get -y install python3 python3-venv python3-dev g++
  test_script: 
    - bash ./pytest.sh


task:
  name: Tests (macOS)
  macos_instance:
    image: ghcr.io/cirruslabs/macos-ventura-xcode:latest
  script:
<<<<<<< HEAD
    - brew install libomp
=======
>>>>>>> 745083b8
    - brew install python@3.12
    - $(brew --prefix python@3.12)/bin/python3.12 -m venv .test_venv
    - source .test_venv/bin/activate
    - pip install --upgrade pip
    - sh ./pytest.sh
<<<<<<< HEAD
=======

>>>>>>> 745083b8
<|MERGE_RESOLUTION|>--- conflicted
+++ resolved
@@ -13,17 +13,12 @@
   name: Tests (macOS)
   macos_instance:
     image: ghcr.io/cirruslabs/macos-ventura-xcode:latest
+
   script:
-<<<<<<< HEAD
     - brew install libomp
-=======
->>>>>>> 745083b8
     - brew install python@3.12
     - $(brew --prefix python@3.12)/bin/python3.12 -m venv .test_venv
     - source .test_venv/bin/activate
     - pip install --upgrade pip
     - sh ./pytest.sh
-<<<<<<< HEAD
-=======
 
->>>>>>> 745083b8
