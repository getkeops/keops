--- conflicted
+++ resolved
@@ -39,9 +39,6 @@
   load<DIMSP>(0, param_loc, pp); // load parameters variables from global memory to local thread memory
 
   // get the value of variable (index with i)
-<<<<<<< HEAD
-  TYPE xi[DIMX < 1 ? 1 : DIMX], tmp[DIMRED];
-=======
   TYPE xi[DIMX < 1 ? 1 : DIMX];
   __TYPEACC__ acc[DIMRED];
 #if USE_BLOCKRED
@@ -52,7 +49,6 @@
     const int DIM_KAHAN = FUN::template KahanScheme<__TYPEACC__,TYPE>::DIMACC;
     TYPE tmp[DIM_KAHAN];
 #endif
->>>>>>> 748a7360
   if (i < nx) {
     typename FUN::template InitializeReduction<__TYPEACC__>()(acc); // acc = 0
 #if USE_KAHAN
@@ -75,21 +71,13 @@
 
     if (i < nx) { // we compute x1i only if needed
       TYPE * yjrel = yj; // Loop on the columns of the current block.
-<<<<<<< HEAD
-=======
 #if USE_BLOCKRED
       typename FUN::template InitializeReduction<TYPE>()(tmp); // tmp = 0
 #endif
->>>>>>> 748a7360
       for (int jrel = 0; (jrel < blockDim.x) && (jrel < ny - jstart); jrel++, yjrel += DIMY) {
         call<DIMSX, DIMSY, DIMSP>(fun,
                                   xi,
                                   yjrel,
-<<<<<<< HEAD
-                                  param_loc); // Call the function, which accumulates results in xi[0:DIMX1]
-        typename FUN::template ReducePairShort<TYPE>()(tmp, xi, jrel + tile * blockDim.x);     // tmp += xi
-      }
-=======
                                   param_loc); // Call the function, which outputs results in xi[0:DIMX1]
 #if USE_BLOCKRED
         typename FUN::template ReducePairShort<TYPE,TYPE>()(tmp, xi, jrel + tile * blockDim.x);     // tmp += xi
@@ -102,7 +90,6 @@
 #if USE_BLOCKRED
       typename FUN::template ReducePair<__TYPEACC__,TYPE>()(acc, tmp);     // acc += tmp
 #endif
->>>>>>> 748a7360
     }
     __syncthreads();
   }
