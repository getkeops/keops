--- conflicted
+++ resolved
@@ -687,15 +687,10 @@
         // [ A, .., 1, M, 1, D_4  ]  -> N.B.: we support broadcasting on the batch dimensions!
         // [ 1, .., 1, M, 1, D_5  ]  ->      (we'll just ask users to fill in the shapes with *explicit* ones)
     
-<<<<<<< HEAD
-        auto shapes_i = new int[(SIZEI-1)*(nbatchdims+1)];
+        auto shapes_i = new int[(SIZEI)*(nbatchdims+1)];
         // auto shapes_i = (int*) malloc( sizeof(int)* (SIZEI-1)*(nbatchdims+1));
         auto shapes_j = (int*) malloc( sizeof(int)* SIZEJ*(nbatchdims+1));
         auto shapes_p = (int*) malloc( sizeof(int)* SIZEP*(nbatchdims+1));
-=======
-        int shapes_i[SIZEI*(nbatchdims+1)], shapes_j[SIZEJ*(nbatchdims+1)], shapes_p[SIZEP*(nbatchdims+1)];
-    
->>>>>>> e103ec8e
         // First, we fill shapes_i with the "relevant" shapes of the "i" variables,
         // making it look like, say:
         // [ A, .., B, M]
@@ -776,13 +771,9 @@
     // [ A, .., 1, M, 1, D_4  ]  -> N.B.: we support broadcasting on the batch dimensions!
     // [ 1, .., 1, M, 1, D_5  ]  ->      (we'll just ask users to fill in the shapes with *explicit* ones)
 
-<<<<<<< HEAD
-    auto shapes_i = (int*) malloc( sizeof(int) * (SIZEVARSI-1)*(nbatchdims+1));
-    auto shapes_j = (int*) malloc( sizeof(int) * SIZEVARSJ*(nbatchdims+1));
-    auto shapes_p = (int*) malloc( sizeof(int) * SIZEVARSP*(nbatchdims+1));
-=======
-    int shapes_i[(SIZEI)*(nbatchdims+1)], shapes_j[SIZEJ*(nbatchdims+1)], shapes_p[SIZEP*(nbatchdims+1)];
->>>>>>> e103ec8e
+    auto shapes_i = (int*) malloc( sizeof(int) * SIZEI*(nbatchdims+1));
+    auto shapes_j = (int*) malloc( sizeof(int) * SIZEJ*(nbatchdims+1));
+    auto shapes_p = (int*) malloc( sizeof(int) * SIZEP*(nbatchdims+1));
 
     // First, we fill shapes_i with the "relevant" shapes of the "i" variables,
     // making it look like, say:
@@ -854,43 +845,6 @@
     args_d = (TYPE **) p_data;
 
     // In the tail, the actual data:
-<<<<<<< HEAD
-    TYPE *p_data_b = (TYPE*)p_data_a;  // Beware: Instead of storing TYPE*, we now store TYPE
-    param_d = p_data_b; // Parameters
-    p_data_b += total_footprint_p;
-    x_d = p_data_b;     // "x" variables
-    p_data_b += total_footprint_x;
-    y_d = p_data_b;     // "y" variables
-
-    // host arrays of pointers to device data
-    TYPE *phx_d[SIZEI];  // Will be loaded to px_d
-    TYPE *phy_d[SIZEJ];  // Will be loaded to py_d
-    auto php_d = (TYPE**)malloc(sizeof(TYPE*) * SIZEP); // Will be loaded to pp_d
-    // parameters --------------------------------------------------------------
-    int nvals;    
-    // if DIMSP is empty (i.e. no parameter), nvals = -1 which could result in a segfault
-    if(SIZEP > 0){ 
-        nvals = footprints_p[0];  // dimension of the first parameter
-        php_d[0] = param_d;
-        CudaSafeCall(cudaMemcpy(php_d[0], pp_h[0], sizeof(TYPE)*nvals, cudaMemcpyHostToDevice));
-    
-        for(int k=1; k<SIZEP; k++) {
-            php_d[k] = php_d[k-1] + nvals;  // Move to the right...
-            nvals = footprints_p[k]; // Memory footprint of the k-th parameter...
-            CudaSafeCall(cudaMemcpy(php_d[k], pp_h[k], sizeof(TYPE)*nvals, cudaMemcpyHostToDevice));  // And load the data
-        }    
-    }
-
-    // "x" variables -----------------------------------------------------------
-    if (SIZEI > 0) {
-        phx_d[0] = x_d;
-        nvals = footprints_x[0];  // First "x variable" is the output: no need to load anything
-        for(int k=1; k<SIZEI; k++) {
-            phx_d[k] = phx_d[k-1] + nvals;  // Move to the right...
-            nvals = footprints_x[k]; // Memory footprint of the k-th x variable...
-            CudaSafeCall(cudaMemcpy(phx_d[k], px_h[k], sizeof(TYPE)*nvals, cudaMemcpyHostToDevice));
-        }
-=======
     TYPE *dataloc = (TYPE *) (args_d + NMINARGS);  // Beware: Instead of storing TYPE*, we now store TYPE
     out_d = dataloc;
     dataloc += nx*DIMOUT;
@@ -912,7 +866,6 @@
       CudaSafeCall(cudaMemcpy(dataloc, args_h[indk], sizeof(TYPE) * nvals, cudaMemcpyHostToDevice));
       ph[indk] = dataloc;
       dataloc += nvals;
->>>>>>> e103ec8e
     }
 
       for (int k = 0; k < SIZEJ; k++) {
@@ -1098,38 +1051,6 @@
     // We set the GPU device on which computations will be performed
     if(device_id!=-1)
         CudaSafeCall(cudaSetDevice(device_id));
-<<<<<<< HEAD
-    
-    typedef typename FUN::VARSI VARSI;
-    typedef typename FUN::VARSJ VARSJ;
-    typedef typename FUN::VARSP VARSP;
-
-    const int SIZEI = VARSI::SIZE+1;
-    const int SIZEJ = VARSJ::SIZE;
-    const int SIZEP = VARSP::SIZE;
-
-    using DIMSX = GetDims<VARSI>;
-    using DIMSY = GetDims<VARSJ>;
-    using DIMSP = GetDims<VARSP>;
-
-    using INDSI = GetInds<VARSI>;
-    using INDSJ = GetInds<VARSJ>;
-    using INDSP = GetInds<VARSP>;
-
-    TYPE *px_h[SIZEI];
-    TYPE *py_h[SIZEJ];
-
-    auto pp_h = (TYPE**)malloc(SIZEP * sizeof(TYPE*));
-
-    px_h[0] = x1_h;
-    for(int i=1; i<SIZEI; i++)
-        px_h[i] = args[INDSI::VAL(i-1)];
-    for(int i=0; i<SIZEJ; i++)
-        py_h[i] = args[INDSJ::VAL(i)];
-    for(int i=0; i<SIZEP; i++)
-        pp_h[i] = args[INDSP::VAL(i)];
-=======
->>>>>>> e103ec8e
 
     return Eval_(fun,nx,ny,nbatchdims,shapes,nranges_x,nranges_y,nredranges_x,nredranges_y,ranges,out,pargs);
 
@@ -1366,40 +1287,7 @@
     } else // device_id is provided, so we use it. Warning : is has to be consistent with location of data
         CudaSafeCall(cudaSetDevice(device_id));
 
-<<<<<<< HEAD
-    typedef typename FUN::VARSI VARSI;
-    typedef typename FUN::VARSJ VARSJ;
-    typedef typename FUN::VARSP VARSP;
-
-    const int SIZEI = VARSI::SIZE+1;
-    const int SIZEJ = VARSJ::SIZE;
-    const int SIZEP = VARSP::SIZE;
-
-    using DIMSX = GetDims<VARSI>;
-    using DIMSY = GetDims<VARSJ>;
-    using DIMSP = GetDims<VARSP>;
-
-    using INDSI = GetInds<VARSI>;
-    using INDSJ = GetInds<VARSJ>;
-    using INDSP = GetInds<VARSP>;
-
-    TYPE *px_d[SIZEI];
-    TYPE *py_d[SIZEJ];
-
-    auto pp_d = (TYPE**)malloc(SIZEP * sizeof(TYPE*));
-
-    px_d[0] = x1_d;
-    for(int i=1; i<SIZEI; i++)
-        px_d[i] = args[INDSI::VAL(i-1)];
-    for(int i=0; i<SIZEJ; i++)
-        py_d[i] = args[INDSJ::VAL(i)];
-    for(int i=0; i<SIZEP; i++)
-        pp_d[i] = args[INDSP::VAL(i)];
-
-    return Eval_(fun,nx,ny,nbatchdims,shapes,nranges_x,nranges_y,ranges,px_d,py_d,pp_d);
-=======
     return Eval_(fun,nx,ny,nbatchdims,shapes,nranges_x,nranges_y,ranges,out,args);
->>>>>>> e103ec8e
 
 }
 
