#pragma once

#include <stdio.h>
#include <assert.h>
#include <vector>

#ifdef USE_OPENMP
#include <omp.h>
#endif

#include "core/pack/Pack.h"
#include "core/pack/GetInds.h"
#include "broadcast_batch_dimensions.h"

// Host implementation of the convolution, for comparison

namespace keops {

struct CpuConv_ranges {
  template< typename TYPE, class FUN >
  static int CpuConv_ranges_(FUN fun, TYPE** param, int nx, int ny,
                             int nbatchdims, int* shapes,
                             int nranges_x, int nranges_y, __INDEX__** ranges,
                             TYPE** px, TYPE** py) {
    typedef typename FUN::DIMSX DIMSX; // dimensions of "i" indexed variables
    typedef typename FUN::DIMSY DIMSY; // dimensions of "j" indexed variables
    typedef typename FUN::DIMSP DIMSP; // dimensions of parameters variables
    const int DIMX = DIMSX::SUM; // total size of "i" indexed variables
    const int DIMY = DIMSY::SUM; // total size of "j" indexed variables
    const int DIMP = DIMSP::SUM; // total size of parameters variables
    const int DIMOUT = FUN::DIM; // dimension of output variable
    const int DIMRED = FUN::DIMRED; // dimension of reduction operation
    const int DIMFOUT = DIMSX::FIRST; // dimension of output variable of inner function
    
    typedef typename FUN::VARSI VARSI;
    typedef typename FUN::VARSJ VARSJ;
    typedef typename FUN::VARSP VARSP;
    
    const int SIZEI = VARSI::SIZE + 1;
    const int SIZEJ = VARSJ::SIZE;
    const int SIZEP = VARSP::SIZE;
  
    // Separate and store the shapes of the "i" and "j" variables + parameters --------------
    //
    // shapes is an array of size (1+nargs)*(nbatchdims+3), which looks like:
    // [ A, .., B, M, N, D_out]  -> output
    // [ A, .., B, M, 1, D_1  ]  -> "i" variable
    // [ A, .., B, 1, N, D_2  ]  -> "j" variable
    // [ A, .., B, 1, 1, D_3  ]  -> "parameter"
    // [ A, .., 1, M, 1, D_4  ]  -> N.B.: we support broadcasting on the batch dimensions!
    // [ 1, .., 1, M, 1, D_5  ]  ->      (we'll just ask users to fill in the shapes with *explicit* ones)
    
    int shapes_i[(SIZEI - 1) * (nbatchdims + 1)], shapes_j[SIZEJ * (nbatchdims + 1)],
            shapes_p[SIZEP * (nbatchdims + 1)];
    
    // First, we fill shapes_i with the "relevant" shapes of the "i" variables,
    // making it look like, say:
    // [ A, .., B, M]
    // [ A, .., 1, M]
    // [ A, .., A, M]
    // Then, we do the same for shapes_j, but with "N" instead of "M".
    // And finally for the parameters, with "1" instead of "M".
    fill_shapes< FUN >(nbatchdims, shapes, shapes_i, shapes_j, shapes_p);
  
    // Actual for-for loop -----------------------------------------------------

<<<<<<< HEAD
    TYPE pp[DIMP];
=======
    TYPE xi[DIMX], yj[DIMY], pp[DIMP];
    __TYPEACC__ acc[DIMRED];
#if SUM_SCHEME == BLOCK_SUM
    // additional tmp vector to store intermediate results from each block
    TYPE tmp[DIMRED];
#elif SUM_SCHEME == KAHAN_SCHEME
    // additional tmp vector to accumulate errors
    const int DIM_KAHAN = FUN::template KahanScheme<__TYPEACC__,TYPE>::DIMACC;
    TYPE tmp[DIM_KAHAN];
#endif
>>>>>>> 47e8a563
    load< DIMSP >(0, pp, param);  // If nbatchdims == 0, the parameters are fixed once and for all
        
    // Set the output to zero, as the ranges may not cover the full output -----
    __TYPEACC__ acctmp[DIMRED];
    for (int i = 0; i < nx; i++) {
      typename FUN::template InitializeReduction< __TYPEACC__ >()(acctmp);
      typename FUN::template FinalizeOutput< __TYPEACC__, TYPE >()(acctmp, px[0] + i * DIMOUT, px, i);
    }
    
    // N.B.: In the following code, we assume that the x-ranges do not overlap.
    //       Otherwise, we'd have to assume that DIMRED == DIMOUT
    //       or allocate a buffer of size nx * DIMRED. This may be done in the future.
    // Cf. reduction.h: 
    //    FUN::tagJ = 1 for a reduction over j, result indexed by i
    //    FUN::tagJ = 0 for a reduction over i, result indexed by j
    
    int nranges = FUN::tagJ ? nranges_x : nranges_y;
    __INDEX__* ranges_x = FUN::tagJ ? ranges[0] : ranges[3];
    __INDEX__* slices_x = FUN::tagJ ? ranges[1] : ranges[4];
    __INDEX__* ranges_y = FUN::tagJ ? ranges[2] : ranges[5];

    int indices_i[SIZEI - 1], indices_j[SIZEJ], indices_p[SIZEP];  // Buffers for the "broadcasted indices"
    for (int k = 0; k < SIZEI - 1; k++) { indices_i[k] = 0; }  // Fill the "offsets" with zeroes,
    for (int k = 0; k < SIZEJ; k++) { indices_j[k] = 0; }  // the default value when nbatchdims == 0.
    for (int k = 0; k < SIZEP; k++) { indices_p[k] = 0; }
    
    for (int range_index = 0; range_index < nranges; range_index++) {

      __INDEX__ start_x = ranges_x[2 * range_index];
      __INDEX__ end_x = ranges_x[2 * range_index + 1];
  
      __INDEX__ start_slice = (range_index < 1) ? 0 : slices_x[range_index - 1];
      __INDEX__ end_slice = slices_x[range_index];
  
      // If needed, compute the "true" start indices of the range, turning
      // the "abstract" index start_x into an array of actual "pointers/offsets" stored in indices_i:
      if (nbatchdims > 0) {
        vect_broadcast_index(start_x, nbatchdims, SIZEI - 1, shapes, shapes_i, indices_i);
        // And for the parameters, too:
        vect_broadcast_index(range_index, nbatchdims, SIZEP, shapes, shapes_p, indices_p);
        load< DIMSP >(0, pp, param, indices_p); // Load the paramaters, once per tile
      }

#pragma omp parallel for   
      for (__INDEX__ i = start_x; i < end_x; i++) {
        TYPE xi[DIMX], yj[DIMY];
        __TYPEACC__ acc[DIMRED];
#if USE_BLOCKRED
        // additional tmp vector to store intermediate results from each block
        TYPE tmp[DIMRED];
#elif USE_KAHAN
        // additional tmp vector to accumulate errors
        const int DIM_KAHAN = FUN::template KahanScheme<__TYPEACC__,TYPE>::DIMACC;
        TYPE tmp[DIM_KAHAN];
#endif
        if (nbatchdims == 0) {
          load< typename DIMSX::NEXT >(i, xi + DIMFOUT, px + 1);
        } else {
          load< typename DIMSX::NEXT >(i - start_x, xi + DIMFOUT, px + 1, indices_i);
        }
        typename FUN::template InitializeReduction< __TYPEACC__ >()(acc);   // tmp = 0
#if SUM_SCHEME == BLOCK_SUM
        typename FUN::template InitializeReduction< TYPE >()(tmp);   // tmp = 0
#elif SUM_SCHEME == KAHAN_SCHEME
#pragma unroll
        for (int k = 0; k < DIM_KAHAN; k++)
          tmp[k] = 0.0f;
#endif
        for (__INDEX__ slice = start_slice; slice < end_slice; slice++) {
          __INDEX__ start_y = ranges_y[2 * slice];
          __INDEX__ end_y = ranges_y[2 * slice + 1];
      
          // If needed, compute the "true" start indices of the range, turning
          // the "abstract" index start_y into an array of actual "pointers/offsets" stored in indices_j:
          if (nbatchdims > 0) {
            vect_broadcast_index(start_y, nbatchdims, SIZEJ, shapes, shapes_j, indices_j);
          }

          if (nbatchdims == 0) {
            for (int j = start_y; j < end_y; j++) {
              load< DIMSY >(j, yj, py);
              call< DIMSX, DIMSY, DIMSP >(fun, xi, yj, pp);
#if SUM_SCHEME == BLOCK_SUM
              typename FUN::template ReducePairShort< TYPE, TYPE >()(tmp, xi, j); // tmp += xi
              if ((j+1)%200) {
                  typename FUN::template ReducePair< __TYPEACC__, TYPE >()(acc, tmp); // acc += tmp
                  typename FUN::template InitializeReduction< TYPE >()(tmp);   // tmp = 0
              }
#elif SUM_SCHEME == KAHAN_SCHEME
              typename FUN::template KahanScheme<__TYPEACC__,TYPE>()(acc, xi, tmp);
#else
              typename FUN::template ReducePairShort< __TYPEACC__, TYPE >()(acc, xi, j); // acc += xi
#endif
            }
          }
          else {
            for (int j = start_y; j < end_y; j++) {
              load< DIMSY >(j - start_y, yj, py, indices_j);
              call< DIMSX, DIMSY, DIMSP >(fun, xi, yj, pp);
#if SUM_SCHEME == BLOCK_SUM
              typename FUN::template ReducePairShort< TYPE, TYPE >()(tmp, xi, j - start_y); // tmp += xi
              if ((j+1)%200) {
                  typename FUN::template ReducePair< __TYPEACC__, TYPE >()(acc, tmp); // acc += tmp
                  typename FUN::template InitializeReduction< TYPE >()(tmp);   // tmp = 0
              }
#elif SUM_SCHEME == KAHAN_SCHEME
              typename FUN::template KahanScheme<__TYPEACC__,TYPE>()(acc, xi, tmp);
#else
              typename FUN::template ReducePairShort< __TYPEACC__, TYPE >()(acc, xi, j - start_y); // acc += xi
#endif
            }
          }
        }
#if SUM_SCHEME == BLOCK_SUM
        typename FUN::template ReducePair< __TYPEACC__, TYPE >()(acc, tmp); // acc += tmp
#endif
        typename FUN::template FinalizeOutput< __TYPEACC__, TYPE >()(acc, px[0] + i * DIMOUT, px, i);
      }

    }

    return 0;
  }

// Wrapper with an user-friendly input format for px and py.
  template< typename TYPE, class FUN, typename... Args >
  static int Eval(FUN fun, int nx, int ny,
                  int nbatchdims, int* shapes,
                  int nranges_x, int nranges_y, __INDEX__** ranges,
                  TYPE* x1, Args... args) {
    typedef typename FUN::VARSI VARSI;
    typedef typename FUN::VARSJ VARSJ;
    typedef typename FUN::VARSP VARSP;
    
    const int SIZEI = VARSI::SIZE + 1;
    const int SIZEJ = VARSJ::SIZE;
    const int SIZEP = VARSP::SIZE;
    
    using INDSI = GetInds< VARSI >;
    using INDSJ = GetInds< VARSJ >;
    using INDSP = GetInds< VARSP >;
    
    TYPE* px[SIZEI];
    TYPE* py[SIZEJ];
    TYPE* params[SIZEP];
    px[0] = x1;
    getlist< INDSI >(px + 1, args...);
    getlist< INDSJ >(py, args...);
    getlist< INDSP >(params, args...);
    
    return CpuConv_ranges_(fun, params, nx, ny, nbatchdims, shapes, nranges_x, nranges_y, ranges, px, py);
  }

// Idem, but with args given as an array of arrays, instead of an explicit list of arrays.
  template< typename TYPE, class FUN >
  static int Eval(FUN fun, int nx, int ny,
                  int nbatchdims, int* shapes,
                  int nranges_x, int nranges_y, __INDEX__** ranges,
                  TYPE* x1, TYPE** args) {
    typedef typename FUN::VARSI VARSI;
    typedef typename FUN::VARSJ VARSJ;
    typedef typename FUN::VARSP VARSP;
    
    const int SIZEI = VARSI::SIZE + 1;
    const int SIZEJ = VARSJ::SIZE;
    const int SIZEP = VARSP::SIZE;
    
    using INDSI = GetInds< VARSI >;
    using INDSJ = GetInds< VARSJ >;
    using INDSP = GetInds< VARSP >;
    
    TYPE* px[SIZEI];
    TYPE* py[SIZEJ];
    TYPE* params[SIZEP];
    
    px[0] = x1;
    for (int i = 1; i < SIZEI; i++)
      px[i] = args[INDSI::VAL(i - 1)];
    for (int i = 0; i < SIZEJ; i++)
      py[i] = args[INDSJ::VAL(i)];
    for (int i = 0; i < SIZEP; i++)
      params[i] = args[INDSP::VAL(i)];
    return CpuConv_ranges_(fun, params, nx, ny, nbatchdims, shapes, nranges_x, nranges_y, ranges, px, py);
  }
};
}<|MERGE_RESOLUTION|>--- conflicted
+++ resolved
@@ -64,20 +64,7 @@
   
     // Actual for-for loop -----------------------------------------------------
 
-<<<<<<< HEAD
     TYPE pp[DIMP];
-=======
-    TYPE xi[DIMX], yj[DIMY], pp[DIMP];
-    __TYPEACC__ acc[DIMRED];
-#if SUM_SCHEME == BLOCK_SUM
-    // additional tmp vector to store intermediate results from each block
-    TYPE tmp[DIMRED];
-#elif SUM_SCHEME == KAHAN_SCHEME
-    // additional tmp vector to accumulate errors
-    const int DIM_KAHAN = FUN::template KahanScheme<__TYPEACC__,TYPE>::DIMACC;
-    TYPE tmp[DIM_KAHAN];
-#endif
->>>>>>> 47e8a563
     load< DIMSP >(0, pp, param);  // If nbatchdims == 0, the parameters are fixed once and for all
         
     // Set the output to zero, as the ranges may not cover the full output -----
