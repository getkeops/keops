--- conflicted
+++ resolved
@@ -1254,35 +1254,14 @@
             out[i] = 0;
         }
 
-<<<<<<< HEAD
         using parameters = tensordot_parameters<DimFa, DimFb, ContFa, ContFb>;
-=======
-    // constexpr std::array<KD, ma4::dimtot> kd = ma4::get_kd_seq();
-    // out[kd[0].I] += inA[kd[0].a] * inB[kd[0].b];
-    // out[kd[1].I] += inA[kd[1].a] * inB[kd[1].b];
-    // out[kd[2].I] += inA[kd[2].a] * inB[kd[2].b];
-    // out[kd[3].I] += inA[kd[3].a] * inB[kd[3].b];
-    // out[kd[4].I] += inA[kd[4].a] * inB[kd[4].b];
-    // out[kd[5].I] += inA[kd[5].a] * inB[kd[5].b];
-    // out[kd[6].I] += inA[kd[6].a] * inB[kd[6].b];
-    // out[kd[7].I] += inA[kd[7].a] * inB[kd[7].b];
->>>>>>> 87b413ff
-
-        constexpr std::array<KD, parameters::dimtot> kd = parameters::get_kd_seq();
-        repeat<parameters::dimtot>([=](std::size_t i) {
-            out[kd[i].I] += inA[kd[i].a] * inB[kd[i].b];
+
+
+        parameters::repeat([&out,&inA,&inB](KD kd) {
+            out[kd.I] += inA[kd.a] * inB[kd.b];
         })();
 
-<<<<<<< HEAD
-    }
-=======
-    ma4::repeat([&out,&inA,&inB](KD kd)
-    {
-      out[kd.I] += inA[kd.a] * inB[kd.b];
-    })();
-    
-  }
->>>>>>> 87b413ff
+    }
 
     template<class V, class GRADIN>
     using DiffTA = typename A::template DiffT<V, GRADIN>;
