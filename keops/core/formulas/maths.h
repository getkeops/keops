#pragma once

#include <sstream>
#include <assert.h>


#include "core/Pack.h"
#include "core/autodiff.h"

#include "core/formulas/constants.h"
#include "core/formulas/tensordot.h"


/*
 * The file where the elementary math operators are defined.
 * Available math operations are :
 *
 *   +, *, - :
 *      Add<FA,FB>                  : adds FA and FB functions
 *      Subtract<FA,FB>             : subtractss FA and FB functions
 *      Scal<FA,FB>                 : product of FA (scalar valued) with FB
 *      Mult<FA,FB>                 : element-wise multiplication of FA and FB
 *      Minus<F>                    : alias for Scal<IntConstant<-1>,F>
 *
 *   /, ^, ^2, ^-1, ^(1/2) :
 *      Divide<FA,FB>               : alias for Scal<FA,Inv<FB>>
 *      Pow<F,M>                    : Mth power of F (vectorized) ; M is an integer
 *      Powf<A,B>                   : alias for Exp<Scal<FB,Log<FA>>>
 *      Square<F>                   : Pointwise square, more efficient than Pow<F,2>
 *      Inv<F>                      : Pointwise inverse, more efficient than Pow<F,-1>
 *      IntInv<N>                   : alias for Inv<IntConstant<N>>
 *      Sqrt<F>                     : alias for Powf<F,IntInv<2>>
 *      Rsqrt<F>                    : inverse square root
 *
 *   standard math functions :
 *      Sum<F>						: sum of values in F
 *      Abs<F>						: absolute value of F (vectorized)
 *      Exp<F>                      : exponential of F (vectorized)
 *      Log<F>                      : logarithm   of F (vectorized)
 *      Sin<F>                      : sine        of F (vectorized)
 *      Cos<F>                      : cosine      of F (vectorized)
 *      Sign<F>                     : sign        of F (vectorized)
 *      Step<F>                     : step        of F (vectorized)
 *      ReLU<F>                     : ReLU        of F (vectorized)
 *      Sign<F>                     : sign        of F (vectorized)
 *
 *   concatenation and matrix-vector products:
 *      Concat<FA,FB>               : concatenation of FB and FB
 *      MatVecMult<FA,FB>           : matrix-vector product (FA::DIM must be a muliple of FB::DIM)
 *      VecMatMult<FA,FB>           : vector-matrix product (FB::DIM must be a muliple of FA::DIM)
 *      TensorProd<FA,FB>           : tensor product (output is of dimension FA::DIM*FB::DIM)
 *      TensorDot<FA,FB, I>         : tensor dot as in numpy (FA::DIM must be a muliple of FB::DIM) I is an IntCst()
 *
 */

namespace keops {

//////////////////////////////////////////////////////////////
//////////////////////////////////////////////////////////////

// Addition, Subtraction, Scalar product and "Scalar*Vector product" symbolic operators.
// The actual implementation can be found below.
// Since the gradients of these operations are "bootstrapped", we need to be a little bit
// careful with the declaration order, and therefore use three "typenames" per operation:
// Op_Alias, Op_Impl and Op (proper).
template<class FA, class FB>
struct Add_Impl;
template<class FA, class FB>
struct Subtract_Impl;
template<class FA, class FB>
struct Scalprod_Impl;
template<class FA, class FB>
struct Scal_Impl;
template<class FA, class FB>
struct Mult_Impl;

template<class FA, class FB>
struct Add_Alias;
template<class FA, class FB>
struct Subtract_Alias;
template<class FA, class FB>
struct Scalprod_Alias;
template<class FA, class FB>
struct Scal_Alias;
template<class FA, class FB>
struct Mult_Alias;
template<class F>
struct Norm2_Alias;

template<class FA, class FB>
using Add = typename Add_Alias<FA, FB>::type;

template<class FA, class FB>
using Subtract = typename Subtract_Alias<FA, FB>::type;

template<class FA, class FB>
using Scalprod = typename Scalprod_Alias<FA, FB>::type;

template<class FA, class FB>
using Scal = typename Scal_Alias<FA, FB>::type;

template<class FA, class FB>
using Mult = typename Mult_Alias<FA, FB>::type;

//////////////////////////////////////////////////////////////
////               MINUS OPERATOR : Minus< F >            ////
//////////////////////////////////////////////////////////////

template<class F>
struct Minus : UnaryOp<Minus, F> {

    static const int DIM = F::DIM;

    static void PrintIdString(std::stringstream &str) {
        str << "Minus";
    }

    static HOST_DEVICE INLINE void Operation(__TYPE__ *out, __TYPE__ *outF) {
        for (int k = 0; k < DIM; k++)
            out[k] = -outF[k];
    }

    template<class V, class GRADIN>
    using DiffT = typename F::template DiffT<V, Minus<GRADIN>>;

};

//////////////////////////////////////////////////////////////
////                 SUM : Sum< F >                       ////
//////////////////////////////////////////////////////////////

template<class F, int D>
struct SumT;

template<class F>
struct Sum : UnaryOp<Sum, F> {

    static const int DIM = 1;

    static void PrintIdString(std::stringstream &str) {
        str << "Sum";
    }

    static HOST_DEVICE INLINE void Operation(__TYPE__ *out, __TYPE__ *outF) {
        *out = 0;
        for (int k = 0; k < F::DIM; k++)
            *out += outF[k];
    }

    template<class V, class GRADIN>
    using DiffT = typename F::template DiffT<V, SumT<GRADIN, F::DIM>>;

};

//////////////////////////////////////////////////////////////
////        Transpose of Sum : SumT< F >                   ////
//////////////////////////////////////////////////////////////

template<class F, int D>
struct SumT : UnaryOp<SumT, F, D> {

    static_assert(F::DIM == 1, "Dimension of input must be 1 for SumT");

    static const int DIM = D;

<<<<<<< HEAD
    static void PrintIdString(std::stringstream& str) { str << "SumT"; }
	
=======
    static void PrintIdString(std::stringstream &str) {
        str << "Exp";
    }

>>>>>>> d030d7a8
    static HOST_DEVICE INLINE void Operation(__TYPE__ *out, __TYPE__ *outF) {
        for (int k = 0; k < DIM; k++)
            out[k] = *outF;
    }

    template<class V, class GRADIN>
    using DiffT = typename F::template DiffT<V, Sum<GRADIN>>;

};

//////////////////////////////////////////////////////////////
////               ADDITION : Add< FA,FB >                ////
//////////////////////////////////////////////////////////////


template<class FA, class FB>
struct Add_Impl : BinaryOp<Add_Impl, FA, FB> {
    // Output dim = FA::DIM = FB::DIM
    static const int DIM = FA::DIM;
    static_assert(DIM == FB::DIM, "Dimensions must be the same for Add");

    static void PrintIdString(std::stringstream &str) {
        str << "+";
    }

    static HOST_DEVICE INLINE void Operation(__TYPE__ *out, __TYPE__ *outA, __TYPE__ *outB) {
        for (int k = 0; k < DIM; k++)
            out[k] = outA[k] + outB[k];
    }

    // [\partial_V (A + B) ] . gradin = [\partial_V A ] . gradin  + [\partial_V B ] . gradin
    template<class V, class GRADIN>
    using DiffT = Add<typename FA::template DiffT<V, GRADIN>, typename FB::template DiffT<V, GRADIN> >;

};

// Addition with scalar-> vector broadcasting on the left
template<class FA, class FB>
struct Add_Impl_Broadcast : BinaryOp<Add_Impl_Broadcast, FA, FB> {
    // Output dim = FB::DIM
    static const int DIM = FB::DIM;

    static void PrintIdString(std::stringstream &str) {
        str << "+";
    }

    static HOST_DEVICE INLINE void Operation(__TYPE__ *out, __TYPE__ *outA, __TYPE__ *outB) {
        for (int k = 0; k < DIM; k++)
            out[k] = *outA + outB[k];
    }

    // [\partial_V (A + B) ] . gradin = [\partial_V A ] . gradin  + [\partial_V B ] . gradin
    template<class V, class GRADIN>
    using DiffT = Add<typename FA::template DiffT<V, Sum<GRADIN>>, typename FB::template DiffT<V, GRADIN> >;

};



// Simplification rules
// We have to divide rules into several stages
// to avoid conflicts

// third stage

// base class : this redirects to the implementation
template<class FA, class FB>
struct Add_Alias0 {
    using type1 = CondType<Add_Impl_Broadcast<FA, FB>, Add_Impl<FA, FB>, FA::DIM == 1>;
    using type2 = CondType<Add_Impl_Broadcast<FB, FA>, type1, FB::DIM == 1>;
    using type = CondType<Add_Impl<FA, FB>, type2, FA::DIM == FB::DIM>;
};

// A + A = 2A
template<class F>
struct Add_Alias0<F, F> {
    using type = Scal<IntConstant<2>, F>;
};

// A + B*A = (1+B)*A
template<class F, class G>
struct Add_Alias0<F, Scal_Impl<G, F>> {
    using type = Scal<Add<IntConstant<1>, G>, F>;
};

// B*A + A = (1+B)*A
template<class F, class G>
struct Add_Alias0<Scal_Impl<G, F>, F> {
    using type = Scal<Add<IntConstant<1>, G>, F>;
};

// second stage

// base class : this redirects to the third stage
template<class FA, class FB>
struct Add_Alias1 {
    using type = typename Add_Alias0<FA, FB>::type;
};

// B*A + C*A = (B+C)*A
template<class F, class G, class H>
struct Add_Alias1<Scal_Impl<G, F>, Scal_Impl<H, F>> {
    using type = Scal<Add<G, H>, F>;
};

// A+n = n+A (brings integers constants to the left)
template<int N, class F>
struct Add_Alias1<F, IntConstant_Impl<N>> {
    using type = Add<IntConstant<N>, F>;
};

// first stage

// base class : this redirects to the second stage
template<class FA, class FB>
struct Add_Alias {
    using type = typename Add_Alias1<FA, FB>::type;
};

// A + 0 = A
template<class FA, int DIM>
struct Add_Alias<FA, Zero<DIM>> {
    static_assert(DIM == FA::DIM, "Dimensions must be the same for Add");
    using type = FA;
};

// 0 + B = B
template<class FB, int DIM>
struct Add_Alias<Zero<DIM>, FB> {
    static_assert(DIM == FB::DIM, "Dimensions must be the same for Add");
    using type = FB;
};

// 0 + 0 = la tete a Toto
template<int DIM1, int DIM2>
struct Add_Alias<Zero<DIM1>, Zero<DIM2>> {
    static_assert(DIM1 == DIM2, "Dimensions must be the same for Add");
    using type = Zero<DIM1>;
};

// m+n = m+n
template<int M, int N>
struct Add_Alias<IntConstant_Impl<M>, IntConstant_Impl<N>> {
    using type = IntConstant<M + N>;
};


//////////////////////////////////////////////////////////////
////     VECTOR CONCATENATION : Concat<F,G>               ////
//////////////////////////////////////////////////////////////

template<class F, class G>
struct Concat_Impl : BinaryOp<Concat_Impl, F, G> {
    static const int DIM = F::DIM + G::DIM;

    static void PrintId(std::stringstream &str) {
        str << "Concat";
    }

    static HOST_DEVICE INLINE void Operation(__TYPE__ *out, __TYPE__ *outF, __TYPE__ *outG) {
        for (int k = 0; k < F::DIM; k++)
            out[k] = outF[k];
        for (int k = 0; k < G::DIM; k++)
            out[k + F::DIM] = outG[k];
    }

    template<class V, class GRADIN>
    using DiffTF = typename F::template DiffT<V, GRADIN>;

    template<class V, class GRADIN>
    using DiffTG = typename G::template DiffT<V, GRADIN>;

    template<class V, class GRADIN>
    using DiffT = Add<DiffTF<V, Extract<GRADIN, 0, F::DIM>>, DiffTG<V, Extract<GRADIN, F::DIM, DIM>>>;
};

template<class F, class G>
struct Concat_Alias {
    using type = Concat_Impl<F, G>;
};

// ugly stuff to make logsumexp reduction work
struct Dummy {
    static const int N = 0;
    static const int DIM = 0;
};

template<class F>
struct Concat_Alias<F, Dummy> {
    using type = F;
};

template<class F, class G>
using Concat = typename Concat_Alias<F, G>::type;

//////////////////////////////////////////////////////////////
////      Scal*Vector Multiplication : Scal< FA,FB>       ////
//////////////////////////////////////////////////////////////


template<class FA, class FB>
struct Scal_Impl : BinaryOp<Scal_Impl, FA, FB> {
    // FB is a vector, Output has the same size, and FA is a scalar
    static const int DIM = FB::DIM;
    static_assert(FA::DIM == 1, "Dimension of FA must be 1 for Scal");

    static void PrintIdString(std::stringstream &str) {
        str << "*";
    }

    static HOST_DEVICE INLINE void Operation(__TYPE__ *out, __TYPE__ *outA, __TYPE__ *outB) {
        for (int k = 0; k < DIM; k++)
            out[k] = *outA * outB[k];
    }

    //  \diff_V (A*B) = (\diff_V A) * B + A * (\diff_V B)
    // i.e.
    //  < \diff_V (A*B) . dV, gradin > = (\diff_V A).dV * <B,gradin> + A * < (\diff_V B).dV, gradin >
    //
    // so its L2 conjugate is given by :
    //
    // [\partial_V A*B] . gradin = [\partial_V A].(<gradin,B>) + A * [\partial_V B].gradin
    template<class V, class GRADIN>
    using DiffT = Add<typename FA::template DiffT<V, Scalprod<GRADIN, FB>>,
          Scal<FA, typename FB::template DiffT<V, GRADIN> > >;

};

// Simplification rules
// We have to divide rules into several stages
// to avoid conflicts

// second stage

// base class : this redirects to the implementation
template<class FA, class FB>
struct Scal_Alias0 {
    using type = Scal_Impl<FA, FB>;
};

// a*(b*c) = (a*b)*c
template<class FA, class F, class G>
struct Scal_Alias0<FA, Scal_Impl<F, G>> {
    using type = Scal<Scal<FA, F>, G>;
};

// m*n = m*n
template<int M, int N>
struct Scal_Alias0<IntConstant_Impl<M>, IntConstant_Impl<N>> {
    using type = IntConstant<M * N>;
};

// a*n = n*a
template<class FA, int N>
struct Scal_Alias0<FA, IntConstant_Impl<N>> {
    using type = Scal<IntConstant<N>, FA>;
};

// first stage

// base class : this redirects to the second stage
template<class FA, class FB>
struct Scal_Alias {
    using type = typename Scal_Alias0<FA, FB>::type;
};

// A * 0 = 0
template<class FA, int DIM>
struct Scal_Alias<FA, Zero<DIM>> {
    static_assert(1 == FA::DIM, "Dimension of FA must be 1 for Scal");
    using type = Zero<DIM>;
};

// 0 * B = 0
template<class FB, int DIM>
struct Scal_Alias<Zero<DIM>, FB> {
    static_assert(DIM == 1, "Dimension of FA must be 1 for Scal");
    using type = Zero<FB::DIM>;
};

// 0 * 0 = 0 (we have to specify it otherwise there is a conflict between A*0 and 0*B)
template<int DIM1, int DIM2>
struct Scal_Alias<Zero<DIM1>, Zero<DIM2>> {
    static_assert(DIM1 == 1, "Dimension of FA must be 1 for Scal");
    using type = Zero<DIM2>;
};


//////////////////////////////////////////////////////////////
////      Element-wise Multiplication : Mult< FA,FB>      ////
//////////////////////////////////////////////////////////////


template<class FA, class FB>
struct Mult_Impl : BinaryOp<Mult_Impl, FA, FB> {
    // FA and FB are vectors with same size, Output has the same size
    static const int DIM = FA::DIM;
    static_assert(FA::DIM == DIM, "Dimensions of FA and FB must be the same for Mult");

    static void PrintIdString(std::stringstream &str) {
        str << "*";
    }

    static HOST_DEVICE INLINE void Operation(__TYPE__ *out, __TYPE__ *outA, __TYPE__ *outB) {
        for (int k = 0; k < DIM; k++)
            out[k] = outA[k] * outB[k];
    }

    //  \diff_V (A*B) = (\diff_V A) * B + A * (\diff_V B)
    template<class V, class GRADIN>
    using DiffTFA = typename FA::template DiffT<V, GRADIN>;

    template<class V, class GRADIN>
    using DiffTFB = typename FB::template DiffT<V, GRADIN>;

    template<class V, class GRADIN>
    using DiffT = Add<DiffTFA<V, Mult<FB, GRADIN>>, DiffTFB<V, Mult<FA, GRADIN>>>;

};

// Simplification rules

// base class : this redirects to the implementation
template<class FA, class FB>
struct Mult_Alias {
    using type = Mult_Impl<FA, FB>;
};

// A * 0 = 0
template<class FA, int DIM>
struct Mult_Alias<FA, Zero<DIM>> {
    static_assert(DIM == FA::DIM, "Dimensions of FA and FB must be the same for Mult");
    using type = Zero<DIM>;
};

// 0 * B = 0
template<class FB, int DIM>
struct Mult_Alias<Zero<DIM>, FB> {
    static_assert(DIM == FB::DIM, "Dimensions of FA and FB must be the same for Mult");
    using type = Zero<DIM>;
};

// 0 * 0 = 0 (we have to specify it otherwise there is a conflict between A*0 and 0*B)
template<int DIM1, int DIM2>
struct Mult_Alias<Zero<DIM1>, Zero<DIM2>> {
    static_assert(DIM1 == DIM2, "Dimensions of FA and FB must be the same for Mult");
    using type = Zero<DIM1>;
};


// small hack to be able to use the * operator for both
// Scal and Mult depending on dimension in the new syntax

template<class FA, class FB>
using ScalOrMult = CondType<Mult<FA, FB>,
      CondType<Scal<FB, FA>, CondType<Scal<FA, FB>, Mult<FA, FB>, FA::DIM == 1>, FB::DIM == 1>,
      FA::DIM == FB::DIM>;




//////////////////////////////////////////////////////////////
////             SUBTRACT : F-G                              ////
//////////////////////////////////////////////////////////////


template<class FA, class FB>
struct Subtract_Impl : BinaryOp<Subtract_Impl, FA, FB> {
    // Output dim = FA::DIM = FB::DIM
    static const int DIM = FA::DIM;
    static_assert(DIM == FB::DIM, "Dimensions must be the same for Subtract");

    static void PrintIdString(std::stringstream &str) {
        str << "-";
    }

    static HOST_DEVICE INLINE void Operation(__TYPE__ *out, __TYPE__ *outA, __TYPE__ *outB) {
        for (int k = 0; k < DIM; k++)
            out[k] = outA[k] - outB[k];
    }

    // [\partial_V (A - B) ] . gradin = [\partial_V A ] . gradin  - [\partial_V B ] . gradin
    template<class V, class GRADIN>
    using DiffT = Subtract<typename FA::template DiffT<V, GRADIN>, typename FB::template DiffT<V, GRADIN> >;

};

template<class FA, class FB>
struct Subtract_Impl_Broadcast : BinaryOp<Subtract_Impl_Broadcast, FA, FB> {
    // Output dim = FB::DIM
    static const int DIM = FB::DIM;

    static void PrintIdString(std::stringstream &str) {
        str << "-";
    }

    static HOST_DEVICE INLINE void Operation(__TYPE__ *out, __TYPE__ *outA, __TYPE__ *outB) {
        for (int k = 0; k < DIM; k++)
            out[k] = *outA - outB[k];
    }

    // [\partial_V (A - B) ] . gradin = [\partial_V A ] . gradin  - [\partial_V B ] . gradin
    template<class V, class GRADIN>
    using DiffT = Subtract<typename FA::template DiffT<V, Sum<GRADIN>>, typename FB::template DiffT<V, GRADIN> >;

};

// Simplification rules

// third stage

// base class : this redirects to the implementation
template<class FA, class FB>
struct Subtract_Alias0 {
    using type1 = CondType<Subtract_Impl_Broadcast<FA, FB>, Subtract_Impl<FA, FB>, FA::DIM == 1>;
    using type2 = CondType<Add_Impl_Broadcast<Minus<FB>, FA>, type1, FB::DIM == 1>;
    using type = CondType<Subtract_Impl<FA, FB>, type2, FA::DIM == FB::DIM>;
};

// A - A = 0
template<class F>
struct Subtract_Alias0<F, F> {
    using type = Zero<F::DIM>;
};

// A - B*A = (1-B)*A
template<class F, class G>
struct Subtract_Alias0<F, Scal_Impl<G, F>> {
    using type = Scal<Subtract<IntConstant<1>, G>, F>;
};

// B*A - A = (-1+B)*A
template<class F, class G>
struct Subtract_Alias0<Scal_Impl<G, F>, F> {
    using type = Scal<Add<IntConstant<-1>, G>, F>;
};

// second stage

// base class : this redirects to third stage
template<class FA, class FB>
struct Subtract_Alias1 {
    using type = typename Subtract_Alias0<FA, FB>::type;
};

// B*A - C*A = (B-C)*A
template<class F, class G, class H>
struct Subtract_Alias1<Scal_Impl<G, F>, Scal_Impl<H, F>> {
    using type = Scal<Subtract<G, H>, F>;
};

// A-n = -n+A (brings integers constants to the left)
template<int N, class F>
struct Subtract_Alias1<F, IntConstant_Impl<N>> {
    using type = Add<IntConstant<-N>, F>;
};

// first stage

// base class, redirects to second stage
template<class FA, class FB>
struct Subtract_Alias {
    using type = typename Subtract_Alias1<FA, FB>::type;
};

// A - 0 = A
template<class FA, int DIM>
struct Subtract_Alias<FA, Zero<DIM>> {
    static_assert(DIM == FA::DIM, "Dimensions must be the same for Subtract");
    using type = FA;
};

// 0 - B = -B
template<class FB, int DIM>
struct Subtract_Alias<Zero<DIM>, FB> {
    static_assert(DIM == FB::DIM, "Dimensions must be the same for Subtract");
    using type = Minus<FB>;
};

// 0 - 0 = la tete a Toto
template<int DIM1, int DIM2>
struct Subtract_Alias<Zero<DIM1>, Zero<DIM2>> {
    static_assert(DIM1 == DIM2, "Dimensions must be the same for Subtract");
    using type = Zero<DIM1>;
};

// m-n = m-n
template<int M, int N>
struct Subtract_Alias<IntConstant_Impl<M>, IntConstant_Impl<N>> {
    using type = IntConstant<M - N>;
};



//////////////////////////////////////////////////////////////
////             EXPONENTIAL : Exp< F >                   ////
//////////////////////////////////////////////////////////////

template<class F>
struct Exp : UnaryOp<Exp, F> {

    static const int DIM = F::DIM;

    static void PrintIdString(std::stringstream &str) {
        str << "Exp";
    }

    static HOST_DEVICE INLINE void Operation(__TYPE__ *out, __TYPE__ *outF) {
        for (int k = 0; k < DIM; k++)
            out[k] = exp(outF[k]);
    }

    // [\partial_V exp(F)].gradin = exp(F) * [\partial_V F].gradin
    template<class V, class GRADIN>
    using DiffT = typename F::template DiffT<V, Mult<Exp<F>, GRADIN>>;

};


//////////////////////////////////////////////////////////////
////        SINE and COSINE : Sin< F >, Cos< F >          ////
//////////////////////////////////////////////////////////////

template<class F>
struct Sin;
template<class F>
struct Cos;

template<class F>
struct Sin : UnaryOp<Sin, F> {

    static const int DIM = F::DIM;

    static void PrintIdString(std::stringstream &str) {
        str << "Sin";
    }

    static HOST_DEVICE INLINE void Operation(__TYPE__ *out, __TYPE__ *outF) {
        for (int k = 0; k < DIM; k++)
            out[k] = sin(outF[k]);
    }

    template<class V, class GRADIN>
    using DiffT = typename F::template DiffT<V, Mult<Cos<F>, GRADIN>>;

};

template<class F>
struct Cos : UnaryOp<Cos, F> {

    static const int DIM = F::DIM;

    static void PrintIdString(std::stringstream &str) {
        str << "Cos";
    }

    static HOST_DEVICE INLINE void Operation(__TYPE__ *out, __TYPE__ *outF) {
        for (int k = 0; k < DIM; k++)
            out[k] = cos(outF[k]);
    }

    template<class V, class GRADIN>
    using DiffT = typename F::template DiffT<V, Minus<Mult<Sin<F>, GRADIN>>>;

};

//////////////////////////////////////////////////////////////
////             POWER OPERATOR : Pow< F, M >             ////
//////////////////////////////////////////////////////////////

template<class F, int M>
struct Pow : UnaryOp<Pow, F, M> {

    static const int DIM = F::DIM;

    static void PrintIdString(std::stringstream &str) {
        str << "Pow";
    }

    static HOST_DEVICE INLINE void Operation(__TYPE__ *out, __TYPE__ *outF) {
        for (int k = 0; k < DIM; k++)
            out[k] = pow(outF[k], M);
    }

    // [\partial_V F^M].gradin  =  M * (F^(M-1)) * [\partial_V F].gradin
    template<class V, class GRADIN>
    using DiffTF = typename F::template DiffT<V, GRADIN>;

    template<class V, class GRADIN>
    using DiffT = Scal<IntConstant<M>, DiffTF<V, Mult<Pow<F, M - 1>, GRADIN>>>;

};

//////////////////////////////////////////////////////////////
////             SQUARED OPERATOR : Square< F >           ////
//////////////////////////////////////////////////////////////

//template < class F >
//using Square = Pow<F,2>;

template<class F>
struct Square : UnaryOp<Square, F> {

    static const int DIM = F::DIM;

    static void PrintIdString(std::stringstream &str) {
        str << "Sq";
    }

    static HOST_DEVICE INLINE void Operation(__TYPE__ *out, __TYPE__ *outF) {
        for (int k = 0; k < DIM; k++) {
            __TYPE__ temp = outF[k];
            out[k] = temp * temp;
        }
    }

    template<class V, class GRADIN>
    using DiffTF = typename F::template DiffT<V, GRADIN>;

    // [\partial_V (F)**2].gradin = F * [\partial_V F].gradin
    template<class V, class GRADIN>
    using DiffT = Scal<IntConstant<2>, DiffTF<V, Mult<F, GRADIN>>>;

};

//////////////////////////////////////////////////////////////
////      INVERSE : Inv<F>                                ////
//////////////////////////////////////////////////////////////

//template < class F >
//using Inv = Pow<F,-1>;

template<class F>
struct Inv : UnaryOp<Inv, F> {

    static const int DIM = F::DIM;

    static void PrintIdString(std::stringstream &str) {
        str << "Inv";
    }

    static HOST_DEVICE INLINE void Operation(__TYPE__ *out, __TYPE__ *outF) {
        for (int k = 0; k < DIM; k++) {
            out[k] = 1 / outF[k];
        }
    }

    template<class V, class GRADIN>
    using DiffTF = typename F::template DiffT<V, GRADIN>;

    // [\partial_V (F)**2].gradin = F * [\partial_V F].gradin
    template<class V, class GRADIN>
    using DiffT = Scal<IntConstant<-1>, DiffTF<V, Mult<Square<Inv<F>>, GRADIN>>>;

};



//////////////////////////////////////////////////////////////
////      INVERSE OF INTEGER CONSTANT : Inv<N> is 1/N     ////
//////////////////////////////////////////////////////////////

// remark : there is currently no way to get a fixed real number directly...

template<int N>
using IntInv = Inv<IntConstant<N>>;

//////////////////////////////////////////////////////////////
////      DIVIDE : Divide<A,B> is A/B                     ////
//////////////////////////////////////////////////////////////

template<class FA, class FB>
using Divide = ScalOrMult<FA, Inv<FB>>;


//////////////////////////////////////////////////////////////
////             LOGARITHM : Log< F >                     ////
//////////////////////////////////////////////////////////////

template<class F>
struct Log : UnaryOp<Log, F> {
    static const int DIM = F::DIM;

    static void PrintIdString(std::stringstream &str) {
        str << "Log";
    }

    static HOST_DEVICE INLINE void Operation(__TYPE__ *out, __TYPE__ *outF) {
        for (int k = 0; k < DIM; k++)
            out[k] = log(outF[k]);
    }

    template<class V, class GRADIN>
    using DiffTF = typename F::template DiffT<V, GRADIN>;

    template<class V, class GRADIN>
    using DiffT = DiffTF<V, Mult<Inv<F>, GRADIN>>;
};

//////////////////////////////////////////////////////////////
////             SIGN : Sign< F >                         ////
//////////////////////////////////////////////////////////////

template<class F>
struct Sign : UnaryOp<Sign, F> {
    static const int DIM = F::DIM;

    static void PrintIdString(std::stringstream &str) {
        str << "Sign";
    }

    static HOST_DEVICE INLINE void Operation(__TYPE__ *out, __TYPE__ *outF) {
        for (int k = 0; k < DIM; k++)
            if (outF[k] < 0)
                out[k] = -1.0;
            else if (outF[k] == 0)
                out[k] = 0.0;
            else
                out[k] = 1.0;
    }

    template<class V, class GRADIN>
    using DiffT = Zero<V::DIM>;
};

//////////////////////////////////////////////////////////////
////           ABSOLUTE VALUE : Abs< F >                  ////
//////////////////////////////////////////////////////////////

template<class F>
struct Abs : UnaryOp<Abs, F> {

    static const int DIM = F::DIM;

    static void PrintIdString(std::stringstream &str) {
        str << "Abs";
    }

    static HOST_DEVICE INLINE void Operation(__TYPE__ *out, __TYPE__ *outF) {
        for (int k = 0; k < DIM; k++)
            if (outF[k] < 0)
                out[k] = -outF[k];
            else
                out[k] = outF[k];
    }

    // [\partial_V abs(F)].gradin = sign(F) * [\partial_V F].gradin
    template<class V, class GRADIN>
    using DiffT = typename F::template DiffT<V, Mult<Sign<F>, GRADIN>>;

};

//////////////////////////////////////////////////////////////
////             STEP : Step< F >                         ////
//////////////////////////////////////////////////////////////

template<class F>
struct Step : UnaryOp<Step, F> {
    static const int DIM = F::DIM;

    static void PrintIdString(std::stringstream &str) {
        str << "Step";
    }

    static HOST_DEVICE INLINE void Operation(__TYPE__ *out, __TYPE__ *outF) {
        for (int k = 0; k < DIM; k++)
            if (outF[k] < 0)
                out[k] = 0.0;
            else
                out[k] = 1.0;
    }

    template<class V, class GRADIN>
    using DiffT = Zero<V::DIM>;
};

//////////////////////////////////////////////////////////////
////             RELU : ReLU< F >                         ////
//////////////////////////////////////////////////////////////

template<class F>
struct ReLU : UnaryOp<ReLU, F> {
    static const int DIM = F::DIM;

    static void PrintIdString(std::stringstream &str) {
        str << "ReLU";
    }

    static HOST_DEVICE INLINE void Operation(__TYPE__ *out, __TYPE__ *outF) {
        for (int k = 0; k < DIM; k++)
            if (outF[k] < 0)
                out[k] = 0.0;
            else
                out[k] = outF[k];
    }

    template<class V, class GRADIN>
    using DiffTF = typename F::template DiffT<V, GRADIN>;

    template<class V, class GRADIN>
    using DiffT = DiffTF<V, Mult<Step<F>, GRADIN>>;
};

//////////////////////////////////////////////////////////////
////             POWER OPERATOR : Powf< A, B >            ////
//////////////////////////////////////////////////////////////

template<class FA, class FB>
using Powf = Exp<Scal<FB, Log<FA>>>;


//////////////////////////////////////////////////////////////
////       SQUARE ROOT : Sqrt< F >                        ////
//////////////////////////////////////////////////////////////

template<class F> struct Sqrt_Impl;
template<class F> struct Sqrt_Alias;
template<class F> using Sqrt = typename Sqrt_Alias<F>::type;

template<class F> struct Rsqrt_Impl;
template<class F> struct Rsqrt_Alias;
template<class F> using Rsqrt = typename Rsqrt_Alias<F>::type;

template<class F>
struct Sqrt_Impl : UnaryOp<Sqrt_Impl, F> {
    static const int DIM = F::DIM;

    static void PrintIdString(std::stringstream &str) {
        str << "Sqrt";
    }

    static HOST_DEVICE INLINE void Operation(__TYPE__ *out, __TYPE__ *outF) {
        for (int k = 0; k < DIM; k++)
            out[k] = sqrt(outF[k]);
    }

    template<class V, class GRADIN>
    using DiffTF = typename F::template DiffT<V, GRADIN>;

    template<class V, class GRADIN>
    using DiffT = DiffTF<V, Mult<Scal<IntInv<2>, Rsqrt<F>>, GRADIN>>;
};

// Simplification rule

// base class, redirects to implementation
template<class F>
struct Sqrt_Alias {
    using type = Sqrt_Impl<F>;
};

// Sqrt(0) = 0
template<int DIM>
struct Sqrt_Alias<Zero<DIM>> {
    using type = Zero<DIM>;
};




//////////////////////////////////////////////////////////////
////       INVERSE SQUARE ROOT : Rsqrt< F >               ////
//////////////////////////////////////////////////////////////


template<class F>
struct Rsqrt_Impl : UnaryOp<Rsqrt_Impl, F> {
    static const int DIM = F::DIM;

    static void PrintIdString(std::stringstream &str) {
        str << "Rsqrt";
    }

    static HOST_DEVICE INLINE void Operation(__TYPE__ *out, __TYPE__ *outF) {
        for (int k = 0; k < DIM; k++)
            if (outF[k] == 0)
                out[k] = 0;  // warning !! value should be Inf at 0 but we put 0 instead. This is intentional...
            else
#ifdef __NVCC__
                out[k] = rsqrt(outF[k]);
#else
                out[k] = 1.0 / sqrt(outF[k]); // should use specific rsqrt implementation for cpp ..
#endif
    }

    template<class V, class GRADIN>
    using DiffTF = typename F::template DiffT<V, GRADIN>;

    template<class V, class GRADIN>
    using DiffT = DiffTF<V, Mult<Scal<IntInv<-2>, Pow<Rsqrt<F>, 3>>, GRADIN>>;
};

// Simplification rule

// base class, redirects to implementation
template<class F>
struct Rsqrt_Alias {
    using type = Rsqrt_Impl<F>;
};

// Rsqrt(0) = 0   // warning !! Rsqrt(0) should be Inf but we put 0 instead. This is intentional...
template<int DIM>
struct Rsqrt_Alias<Zero<DIM>> {
    using type = Zero<DIM>;
};



/////////////////////////////////////////////////////////////////////////
////      Matrix-vector product      A x b                           ////
/////////////////////////////////////////////////////////////////////////

template<class A, class B>
struct TensorProd;
template<class A, class B>
struct VecMatMult;

template<class A, class B>
struct MatVecMult : BinaryOp<MatVecMult, A, B> {
    // A is vector of size n*p, interpreted as matrix, B is vector of size p, interpreted as column vector
    // output is vector of size n

    static_assert(A::DIM % B::DIM == 0, "Dimensions of A and B are not compatible for matrix-vector product");

    static const int DIM = A::DIM / B::DIM;

    static void PrintIdString(std::stringstream &str) {
        str << "x";
    }
#if C_CONTIGUOUS //row major
    static HOST_DEVICE INLINE void Operation(__TYPE__ *out, __TYPE__ *inA, __TYPE__ *inB) {
        size_t q = 0;
        for (size_t i = 0; i != DIM; i++) {
            out[i] = 0;
            for (size_t k = 0; k != B::DIM; k++, q++)
                out[i] += inA[q] * inB[k];
        }
    }
#else // column major
    static HOST_DEVICE INLINE void Operation(__TYPE__ *out, __TYPE__ *inA, __TYPE__ *inB) {
        for (size_t i = 0; i != DIM; i++) {
            out[i] = 0;
            for (size_t k = 0; k != B::DIM; k++)
                out[i] += inA[k * DIM + i] * inB[k];
        }
    }
#endif
    template<class V, class GRADIN>
    using DiffTA = typename A::template DiffT<V, GRADIN>;

    template<class V, class GRADIN>
    using DiffTB = typename B::template DiffT<V, GRADIN>;

    template<class V, class GRADIN>
    using DiffT = Add<DiffTA<V, TensorProd<GRADIN, B>>, DiffTB<V, VecMatMult<GRADIN, A>>>;

};


/////////////////////////////////////////////////////////////////////////
////     Vector-matrix product           b x A                       ////
/////////////////////////////////////////////////////////////////////////

template<class B, class A>
struct VecMatMult : BinaryOp<VecMatMult, B, A> {
    // A is vector of size n*p, interpreted as matrix, B is vector of size n, interpreted as row vector
    // output is vector of size p

    static_assert(A::DIM % B::DIM == 0, "Dimensions of A and B are not compatible for vector-matrix product");

    static const int DIM = A::DIM / B::DIM;

    static void PrintIdString(std::stringstream &str) {
        str << "x";
    }

#if C_CONTIGUOUS //row major
    static HOST_DEVICE INLINE void Operation(__TYPE__ *out, __TYPE__ *inB, __TYPE__ *inA) {
        for (size_t i = 0; i != DIM; i++) {
            out[i] = 0;
            for (size_t k = 0; k != B::DIM; k++)
                out[i] += inB[k] * inA[DIM * k + i];
        }
    }
#else // column major
    static HOST_DEVICE INLINE void Operation(__TYPE__ *out, __TYPE__ *inB, __TYPE__ *inA) {
        size_t q = 0;
        for (size_t i = 0; i != DIM; i++) {
            out[i] = 0;
            for (size_t k = 0; k != B::DIM; k++, q++)
                out[i] += inB[k] * inA[q];
        }
    }
#endif
    template<class V, class GRADIN>
    using DiffTA = typename A::template DiffT<V, GRADIN>;

    template<class V, class GRADIN>
    using DiffTB = typename B::template DiffT<V, GRADIN>;

    template<class V, class GRADIN>
    using DiffT = Add<DiffTA<V, TensorProd<B, GRADIN>>, DiffTB<V, MatVecMult<A, GRADIN>>>;

};


/////////////////////////////////////////////////////////////////////////
////              Tensor dot product      A : b                      ////
/////////////////////////////////////////////////////////////////////////



template<class A, class B, class DIMFA, class DIMFB, class CONTFA, class CONTFB>
struct TensorDot : BinaryOp<TensorDot, A, B, DIMFA, DIMFB, CONTFA, CONTFB> {
    // A is vector of size p ** n, interpreted as matrix (column major), B is vector of size p ** m, interpreted as column vector
    // n=3 and m=2 are assume to be known
    // output is vector of size n

    static_assert(DIMFA::size() > 0, "Please provide a non empty DIMA");
    static_assert(DIMFB::size() > 0, "Please provide a non empty DIMB");
    static_assert(tao::seq::prod_red(DIMFA{}) == A::DIM, "DIMA is not consistant with dimension of A");
    static_assert(tao::seq::prod_red(DIMFB{}) == B::DIM, "DIMB is not consistant with dimension of B");

    using parameters = tensordot_parameters<DIMFA, DIMFB, CONTFA, CONTFB>;

    static const int DIM = parameters::dimout;

    static void PrintIdString(std::stringstream &str) {
        str << ":";
    }

     static HOST_DEVICE INLINE void Operation(__TYPE__ *out, __TYPE__ *inA, __TYPE__ *inB) {
        for (size_t i =0 ; i != DIM ; i ++)
            out[i] = 0;

        loop<typename parameters::loopdim_t >::f(parameters::compute_tensordot_indices_apply([&out,&inA,&inB](tensordot_indices td){
            out[td.out_indices] += inA[td.a_indices] * inB[td.b_indices];
        }));
    }

    template<class V, class GRADIN>
    using DiffTA = typename A::template DiffT<V, GRADIN>;

    template<class V, class GRADIN>
    using DiffTB = typename B::template DiffT<V, GRADIN>;


template<class V, class GRADIN>
    using DiffT = Add<
                    DiffTA<V, TensorDot<GRADIN, B,
                                typename parameters::keepdim_t,
                                DIMFB,
                                typename parameters::list_indices_keepdim_b_inout,
                                typename parameters::indices_keepdim_b_t>>,
                    DiffTB<V, TensorDot<GRADIN, A,
                                typename parameters::keepdim_t,
                                DIMFA,
                                typename parameters::list_indices_keepdim_a_inout,
                                typename parameters::indices_keepdim_a_t >>
                    >;


};


/////////////////////////////////////////////////////////////////////////
////      Tensor product      a x b^T                                ////
/////////////////////////////////////////////////////////////////////////

template<class A, class B>
struct TensorProd : BinaryOp<TensorProd, A, B> {
    // A is vector of size n, B is vector of size p,
    // output is vector of size n*p understood as a matrix n x p

    static const int DIM = A::DIM * B::DIM;

    static void PrintIdString(std::stringstream &str) {
        str << "(x)";
    }
#if C_CONTIGUOUS // row major
    static HOST_DEVICE INLINE void Operation(__TYPE__ *out, __TYPE__ *inA, __TYPE__ *inB) {
        size_t q = 0;
        for (size_t k = 0; k != A::DIM; k++) {
            for (size_t l = 0; l != B::DIM; l++, q++)
                out[q] = inA[k] * inB[l];
        }
    }
#else // column major
    static HOST_DEVICE INLINE void Operation(__TYPE__ *out, __TYPE__ *inA, __TYPE__ *inB) {
        size_t q = 0;
        for (size_t i = 0; i != A::DIM; i++) {
            for (size_t j = 0; j != B::DIM; j++, q++)
                out[A::DIM * j + i] = inA[i] * inB[j];
        }
    }
#endif
    template<class V, class GRADIN>
    using DiffTA = typename A::template DiffT<V, GRADIN>;

    template<class V, class GRADIN>
    using DiffTB = typename B::template DiffT<V, GRADIN>;

    template<class V, class GRADIN>
    using DiffT = Add<DiffTA<V, MatVecMult<GRADIN, B>>, DiffTB<V, VecMatMult<A, GRADIN>>>;

};





// iterate replace operator (should be put somewhere else)

template<class F, class G, class PACK>
struct IterReplace_Impl {
    using CURR = typename F::template Replace<G, typename PACK::FIRST>;
    using type = typename IterReplace_Impl<F, G, typename PACK::NEXT>::type::template PUTLEFT<CURR>;
};

template<class F, class G>
struct IterReplace_Impl<F, G, univpack<>> {
    using type = univpack<>;
};

template<class F, class G, class PACK>
using IterReplace = typename IterReplace_Impl<F, G, PACK>::type;


//////////////////////////////////////////////////////////////////////////////////////////////
////      Standard basis of R^DIM : < (1,0,0,...) , (0,1,0,...) , ... , (0,...,0,1) >     ////
//////////////////////////////////////////////////////////////////////////////////////////////

template<int DIM, int I = 0>
struct StandardBasis_Impl {
    using EI = ElemT<IntConstant<1>, DIM, I>;
    using type = typename StandardBasis_Impl<DIM, I + 1>::type::template PUTLEFT<EI>;
};

template<int DIM>
struct StandardBasis_Impl<DIM, DIM> {
    using type = univpack<>;
};

template<int DIM>
using StandardBasis = typename StandardBasis_Impl<DIM>::type;

/////////////////////////////////////////////////////////////////////////
////      Matrix of gradient operator (=transpose of jacobian)       ////
/////////////////////////////////////////////////////////////////////////


template<class F, class V>
struct GradMatrix_Impl {
    using IndsTempVars = GetInds<typename F::template VARS<3>>;
    using GRADIN = Var<1 + IndsTempVars::MAX, F::DIM, 3>;
    using packGrads = IterReplace<Grad<F, V, GRADIN>, GRADIN, StandardBasis<F::DIM> >;
    using type = IterBinaryOp<Concat, packGrads>;
};

template<class F, class V>
using GradMatrix = typename GradMatrix_Impl<F, V>::type;

}<|MERGE_RESOLUTION|>--- conflicted
+++ resolved
@@ -163,15 +163,8 @@
 
     static const int DIM = D;
 
-<<<<<<< HEAD
     static void PrintIdString(std::stringstream& str) { str << "SumT"; }
 	
-=======
-    static void PrintIdString(std::stringstream &str) {
-        str << "Exp";
-    }
-
->>>>>>> d030d7a8
     static HOST_DEVICE INLINE void Operation(__TYPE__ *out, __TYPE__ *outF) {
         for (int k = 0; k < DIM; k++)
             out[k] = *outF;
