--- conflicted
+++ resolved
@@ -30,11 +30,7 @@
  *      Acos<F>                        : arc-cosine of F (vectorized)
  *      Asin<F>                        : arc-sine of F (vectorized)
  *      Atan<F>                        : arc-tangent of F (vectorized)
-<<<<<<< HEAD
- *      Atan2<F, G>                    : arc-tangent of F and G (vectorized) ; F corresponds to y and G to x
-=======
- *      Atan2<A, B>                    : atan2(A, B) (vectorized)
->>>>>>> b7b1f40a
+ *      Atan2<F, G>                    : 2-argument arc-tangent of F and G (vectorized) ; F corresponds to y and G to x
  *      Sign<F>                        : sign of F (vectorized)
  *      Step<F>                        : step of F (vectorized)
  *      ReLU<F>                        : ReLU of F (vectorized)
