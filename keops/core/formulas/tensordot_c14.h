--- conflicted
+++ resolved
@@ -354,13 +354,7 @@
   {
     return {(get_indices<DIMOUT_SEQ>())...};
   }
-<<<<<<< HEAD
  
-=======
-
-  constexpr static std::array<KD, dimtot> kd_seq = get_KD(dimout_seq{});
-  constexpr static __device__ std::array<KD, dimtot> get_kd_seq() {return kd_seq;};
->>>>>>> da69c8a1
 };
 
 
