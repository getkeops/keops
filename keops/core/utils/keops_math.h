--- conflicted
+++ resolved
@@ -14,11 +14,8 @@
 template < typename TYPE > DEVICE INLINE TYPE keops_exp(TYPE x) { return exp(x); }
 template < typename TYPE > DEVICE INLINE TYPE keops_cos(TYPE x) { return cos(x); }
 template < typename TYPE > DEVICE INLINE TYPE keops_sin(TYPE x) { return sin(x); }
-<<<<<<< HEAD
 template < typename TYPE > DEVICE INLINE TYPE keops_sinxdivx(TYPE x) { return x ? keops_sin(x)/x : 1.0f; }
-=======
 template < typename TYPE > DEVICE INLINE void keops_sincos(TYPE x, TYPE *s, TYPE *c) { *s=sin(x); *c=cos(x); }
->>>>>>> 016eef62
 template < typename TYPE > DEVICE INLINE TYPE keops_relu(TYPE x) { return (x<0.0f)? 0.0f : x; }
 template < typename TYPE > DEVICE INLINE TYPE keops_step(TYPE x) { return (x<0.0f)? 0.0f : 1.0f; }
 template < typename TYPE > DEVICE INLINE TYPE keops_sign(TYPE x) { return (x>0.0f)? 1.0f : ( (x<0.0f)? -1.0f : 0.0f ); }
