--- conflicted
+++ resolved
@@ -45,13 +45,9 @@
     // symbolic expression of the function ------------------------------------------------------
     
     // here we define F = <u,v>^2 * exp(-c*|x-y|^2) * b in usual notations
-<<<<<<< HEAD
-    auto formula = Square((U|V))*Exp(-C*SqDist(X,Y))*(B*B);
-    using F = decltype(formula);
-=======
-    auto g = Square((U,V))*Exp(-C*SqDist(X,Y))*B;
-    using F = decltype(g-g+IntCst(2)*g-g-g);
->>>>>>> 427077ef
+    auto g = Square((U|V))*Exp(-C*SqDist(X,Y))*B;
+    using F = decltype(g);
+    //using F = decltype(g-g+IntCst(2)*g-g-g);
 
     using FUNCONVF = typename Generic<F>::sEval;
 
