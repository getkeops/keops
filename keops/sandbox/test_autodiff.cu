// test convolution with autodiff
// compile with
<<<<<<< HEAD
//		nvcc -I.. -Wno-deprecated-gpu-targets -std=c++11 -O2 -o build/test_autodiff test_autodiff.cu 
=======
//		nvcc -I.. -Wno-deprecated-gpu-targets -std=c++11 -O2 -o build/test_autodiff test_autodiff.cu
>>>>>>> 177a8be6

// we define an arbitrary function using available blocks,
// then test its convolution on the GPU, then get its gradient and test again the convolution

// Here we build the function F(x,y,u,v,beta) = <u,v>^2 * exp(-C*|x-y|^2) * beta
// where x, y, beta are 3D vectors, and u, v are 4D vectors
// and the convolution is gamma_i = sum_j F(x_i,y_j,u_i,v_j,beta_j)
// then we define G(x,y,u,v,beta,eta) = gradient of F with respect to x, with new input variable eta (3D)
// and the new convolution is gamma_i = sum_j G(x_i,y_j,u_i,v_j,beta_j,eta_i)

#include <stdio.h>
#include <assert.h>
#include <cuda.h>
#include <vector>
#include <ctime>
#include <algorithm>

#define __TYPE__ double
<<<<<<< HEAD
#define CUDA_BLOCK_SIZE 192
=======
#define CUDA_BLOCK_SIZE 192 
>>>>>>> 177a8be6

#include "core/GpuConv1D.cu"
#include "core/GpuConv2D.cu"

#include "core/autodiff.h"

#include "core/formulas/constants.h"
#include "core/formulas/maths.h"
#include "core/formulas/kernels.h"
#include "core/formulas/norms.h"
#include "core/formulas/factorize.h"

#include "core/CpuConv.cpp"

using namespace std;



__TYPE__ floatrand() {
    return ((__TYPE__)rand())/RAND_MAX-.5;    // random value between -.5 and .5
}

template < class V > void fillrandom(V& v) {
    generate(v.begin(), v.end(), floatrand);    // fills vector with random values
}

int main() {
    // In this part we define the symbolic variables of the function
    using X = Var<1,3,0>; 	// X is the second variable and represents a 3D vector
    using Y = Var<2,3,1>; 	// Y is the third variable and represents a 3D vector
    using U = Var<3,4,0>; 	// U is the fourth variable and represents a 4D vector
    using V = Var<4,4,1>; 	// V is the fifth variable and represents a 4D vector
    using Beta = Var<5,3,1>;	// Beta is the sixth variable and represents a 3D vector
    using C = Param<0,1>;		// C is the first variable and is a scalar parameter

    // symbolic expression of the function ------------------------------------------------------

    // here we define F = <U,V>^2 * exp(-C*|X-Y|^2) * Beta in usual notations
    using F = Scal<Square<Scalprod<U,V>>, Scal<Exp<Scal<C,Minus<SqNorm2<Subtract<X,Y>>>>>,Beta>>;

    using FUNCONVF = typename Generic<F>::sEval;

    // gradient with respect to X ---------------------------------------------------------------
    using Eta = Var<6,F::DIM,0>; // new variable is in seventh position and is input of gradient
    using GX = Grad<F,X,Eta>;

    /*
     * Using GX = Grad<F,X,Eta> = (\partial_X F).Eta in a convolution sum (Generic<...>) makes sense.
     * Indeed, we know that
     *
     *      FUNCONVF_i = \sum_j F( P, X^0_i, X^1_i, ..., Y^0_j, Y^1_j, ... ).
     *
     * Then, since FUNCONVF_i only depends on the i-th line of X^n,
     *
     * (\partial_{X^n} FUNCONVF).Eta = \sum_i (\partial_{X^n  } FUNCONVF_i).Eta_i       (definition of the L2 scalar product)
     *
     *                                        | 0 0 ................................. 0 |
     *                                        | 0 0 ................................. 0 |
     *                               = \sum_i |  (\partial_{X^n_i} FUNCONVF_i).Eta_i    | <- (on the i-th line).
     *                                        | 0 0 ................................. 0 |
     *                                        | 0 0 ................................. 0 |
     *                                        | 0 0 ................................. 0 |
     *
     *                                        |  (\partial_{X^n_0} FUNCONVF_0).Eta_0    |
     *                                        |  (\partial_{X^n_1} FUNCONVF_1).Eta_1    |
     *                               =        |                    .                    |
     *                                        |                    .                    |
     *                                        |                    .                    |
     *                                        |  (\partial_{X^n_I} FUNCONVF_I).Eta_I    |
     *
     * But then, by linearity of the gradient operator,
     *
     * (\partial_{X^n_i} FUNCONVF_i).Eta_i = \sum_j (\partial_{X^n} F( P, X^0_i, ..., Y^0_j, ... )).Eta_i
     *
     * (\partial_{X^n} FUNCONVF).Eta is therefore equal to the "generic kernel product" with
     * summation on j, with the summation term being
     *
     *    (\partial_{X^n_i} F( P, X^0_i, ..., Y^0_j, ... )).Eta_i  = Grad<F,X^n,Eta>
     *
     */
    using FUNCONVGX = typename Generic<GX>::sEval;

    // gradient with respect to Y  --------------------------------------------------------------
    using GY = Grad<F,Y,Eta>;

    /*
     * Using GY = Grad<F,Y,Eta> = (\partial_Y F).Eta in a convolution sum (Generic<...>) makes sense...
     * IF YOU CHANGE THE SUMMATION VARIABLE FROM j TO i !
     * Indeed, we know that
     *
     *      FUNCONVF_i = \sum_j F( P, X^0_i, X^1_i, ..., Y^0_j, Y^1_j, ... ).
     *
     * Hence, doing the computations :
     *
     * (\partial_{Y^m} FUNCONVF).Eta
     *    = \sum_i    (\partial_{Y^m  } FUNCONVF_i).Eta_i                          (definition of the L2 scalar product)
     *    = \sum_i    (\partial_{Y^m  } \sum_j F(P,X^0_i, ...,Y^0_j,...) ).Eta_i   (FUNCONVF_i = ...)
     *    = \sum_j    \sum_i (\partial_{Y^m  } F(P,X^0_i, ...,Y^0_j,...) ).Eta_i   (Fubini theorem + linearity of \partial_{Y^M})
     *
     *              | 0 0 .................................................... 0 | (the summation term only depends on Y^m_j)
     *              | 0 0 .................................................... 0 |
     *    = \sum_j  | \sum_i (\partial_{Y^m_j} F(P,X^0_i, ...,Y^0_j,...) ).Eta_i | <- (on the j-th line)
     *              | 0 0 .................................................... 0 |
     *              | 0 0 .................................................... 0 |
     *              | 0 0 .................................................... 0 |
     *              | 0 0 .................................................... 0 |
     *
     *              | \sum_i (\partial_{Y^m_0} F(P,X^0_i, ...,Y^0_0,...) ).Eta_i |
     *              | \sum_i (\partial_{Y^m_1} F(P,X^0_i, ...,Y^0_1,...) ).Eta_i |
     *    =         |                               .                            |
     *              |                               .                            |
     *              |                               .                            |
     *              |                               .                            |
     *              | \sum_i (\partial_{Y^m_J} F(P,X^0_i, ...,Y^0_J,...) ).Eta_i |
     *
     *
     * (\partial_{Y^m} FUNCONVF).Eta is therefore equal to the "generic kernel product" with
     * summation on i (and not j !), with the summation term being
     *
     *    (\partial_{Y^m_j} F( P, X^0_i, ..., Y^0_j, ... )).Eta_i  = Grad<F,Y^m,Eta>
     *
     */
    // parameter 1 after GY means i and j variables must be swapped,
    // i.e. we do a summation on "i" using a code which is hardcoded for summation wrt. "j" :
    using FUNCONVGY = typename Generic<GY,1>::sEval;

    // now we test ------------------------------------------------------------------------------

    int Nx=5000, Ny=2000;

    vector<__TYPE__> vf(Nx*F::DIM);    fillrandom(vf); __TYPE__ *f = vf.data();
    vector<__TYPE__> vx(Nx*X::DIM);    fillrandom(vx); __TYPE__ *x = vx.data();
    vector<__TYPE__> vy(Ny*Y::DIM);    fillrandom(vy); __TYPE__ *y = vy.data();
    vector<__TYPE__> vu(Nx*U::DIM);    fillrandom(vu); __TYPE__ *u = vu.data();
    vector<__TYPE__> vv(Ny*V::DIM);    fillrandom(vv); __TYPE__ *v = vv.data();
    vector<__TYPE__> vb(Ny*Beta::DIM); fillrandom(vb); __TYPE__ *b = vb.data();

    vector<__TYPE__> resgpu2D(Nx*F::DIM), resgpu1D(Nx*F::DIM), rescpu(Nx*F::DIM);

    __TYPE__ params[1];
    __TYPE__ Sigma = 4.0;
    params[0] = 1.0/(Sigma*Sigma);

    clock_t begin, end;

    begin = clock();
    int deviceID = 1;
    cudaSetDevice(deviceID);
    end = clock();
    cout << "time for GPU initialization : " << double(end - begin) / CLOCKS_PER_SEC << endl;

    cout << "blank run" << endl;
    begin = clock();
    GpuConv2D(FUNCONVF(), Nx, Ny, f, params, x, y, u, v, b);
    end = clock();
    cout << "time for blank run : " << double(end - begin) / CLOCKS_PER_SEC << endl;

    cout << "testing function F" << endl;
    begin = clock();
    GpuConv2D(FUNCONVF(), Nx, Ny, f, params, x, y, u, v, b);
    end = clock();
    cout << "time for GPU computation (2D scheme) : " << double(end - begin) / CLOCKS_PER_SEC << endl;

    resgpu2D = vf;

    begin = clock();
    GpuConv1D(FUNCONVF(), Nx, Ny, f, params, x, y, u, v, b);
    end = clock();
    cout << "time for GPU computation (1D scheme) : " << double(end - begin) / CLOCKS_PER_SEC << endl;

    resgpu1D = vf;

    begin = clock();
    CpuConv(FUNCONVF(), Nx, Ny, f, params, x, y, u, v, b);
    end = clock();
    cout << "time for CPU computation : " << double(end - begin) / CLOCKS_PER_SEC << endl;

    rescpu = vf;

    // display mean of errors
    __TYPE__ s = 0;
    for(int i=0; i<Nx*F::DIM; i++)
        s += abs(resgpu2D[i]-rescpu[i]);
    cout << "mean abs error 2D =" << s/Nx << endl;

    s = 0;
    for(int i=0; i<Nx*F::DIM; i++)
        s += abs(resgpu1D[i]-rescpu[i]);
    cout << "mean abs error 1D =" << s/Nx << endl;




    vector<__TYPE__> ve(Nx*Eta::DIM); fillrandom(ve); __TYPE__ *e = ve.data();

    cout << "testing function GX" << endl;
    begin = clock();
    GpuConv2D(FUNCONVGX(), Nx, Ny, f, params, x, y, u, v, b, e);
    end = clock();
    cout << "time for GPU computation (2D scheme) : " << double(end - begin) / CLOCKS_PER_SEC << endl;

    resgpu2D = vf;

    begin = clock();
    GpuConv1D(FUNCONVGX(), Nx, Ny, f, params, x, y, u, v, b, e);
    end = clock();
    cout << "time for GPU computation (1D scheme) : " << double(end - begin) / CLOCKS_PER_SEC << endl;

    resgpu1D = vf;

    begin = clock();
    CpuConv(FUNCONVGX(), Nx, Ny, f, params, x, y, u, v, b, e);
    end = clock();
    cout << "time for CPU computation : " << double(end - begin) / CLOCKS_PER_SEC << endl;

    rescpu = vf;

    // display mean of errors
    s = 0;
    for(int i=0; i<Nx*GX::DIM; i++)
        s += abs(resgpu2D[i]-rescpu[i]);
    cout << "mean abs error 2D =" << s/Nx << endl;

    s = 0;
    for(int i=0; i<Nx*GX::DIM; i++)
        s += abs(resgpu1D[i]-rescpu[i]);
    cout << "mean abs error 1D =" << s/Nx << endl;



    // gradient wrt Y, which is a "j" variable.

    rescpu.resize(Ny*GY::DIM);
    resgpu2D.resize(Ny*GY::DIM);
    resgpu1D.resize(Ny*GY::DIM);
    vf.resize(Ny*GY::DIM);
    f = vf.data();

    cout << "testing function GY" << endl;
    begin = clock();
    GpuConv2D(FUNCONVGY(), Ny, Nx, f, params, x, y, u, v, b, e);
    end = clock();
    cout << "time for GPU computation (2D scheme) : " << double(end - begin) / CLOCKS_PER_SEC << endl;

    resgpu2D = vf;

    begin = clock();
    GpuConv1D(FUNCONVGY(), Ny, Nx, f, params, x, y, u, v, b, e);
    end = clock();
    cout << "time for GPU computation (1D scheme) : " << double(end - begin) / CLOCKS_PER_SEC << endl;

    resgpu1D = vf;

    begin = clock();
    CpuConv(FUNCONVGY(), Ny, Nx, f, params, x, y, u, v, b, e);
    end = clock();
    cout << "time for CPU computation : " << double(end - begin) / CLOCKS_PER_SEC << endl;

    rescpu = vf;

    // display mean of errors
    s = 0;
    for(int i=0; i<Ny*GY::DIM; i++)
        s += abs(resgpu2D[i]-rescpu[i]);
    cout << "mean abs error 2D=" << s/Ny << endl;

    s = 0;
    for(int i=0; i<Ny*GY::DIM; i++)
        s += abs(resgpu1D[i]-rescpu[i]);
    cout << "mean abs error 1D=" << s/Ny << endl;



}


<|MERGE_RESOLUTION|>--- conflicted
+++ resolved
@@ -1,10 +1,6 @@
 // test convolution with autodiff
 // compile with
-<<<<<<< HEAD
-//		nvcc -I.. -Wno-deprecated-gpu-targets -std=c++11 -O2 -o build/test_autodiff test_autodiff.cu 
-=======
 //		nvcc -I.. -Wno-deprecated-gpu-targets -std=c++11 -O2 -o build/test_autodiff test_autodiff.cu
->>>>>>> 177a8be6
 
 // we define an arbitrary function using available blocks,
 // then test its convolution on the GPU, then get its gradient and test again the convolution
@@ -23,11 +19,7 @@
 #include <algorithm>
 
 #define __TYPE__ double
-<<<<<<< HEAD
-#define CUDA_BLOCK_SIZE 192
-=======
 #define CUDA_BLOCK_SIZE 192 
->>>>>>> 177a8be6
 
 #include "core/GpuConv1D.cu"
 #include "core/GpuConv2D.cu"
