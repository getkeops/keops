--- conflicted
+++ resolved
@@ -160,17 +160,10 @@
 		// warning : the value here must match the one which is set in file GpuReduc1D_chunks.py, line 59
         // and file GpuReduc1D_finalchunks.py, line 67
 		blockSize.x = ::std::min(cuda_block_size,
-<<<<<<< HEAD
 		                             ::std::min(1024,
 		                                        (int) (49152 / ::std::max(1,
 		                                                    (int) (  dimY * sizeof(TYPE))))));
 	}
-=======
-		                             ::std::min(1024,(int) (49152 / ::std::max(1,(int) (  dimY * sizeof(TYPE))))));
-    }
-    
-    dim3 gridSize;
->>>>>>> 440af97e
     
     int nblocks;
     
