--- conflicted
+++ resolved
@@ -1,5 +1,4 @@
 from keops.python_engine.formulas.Operation import Operation
-
 import numpy as np
 
 ####################################
@@ -12,18 +11,11 @@
     string_id = "TensorDot"
 
     def __init__(self, fa, fb, dimsfa, dimsfb, contfa, contfb, permute=None):
-        # print(dimsfa, dimsfb, contfa, contfb, permute)
-
-<<<<<<< HEAD
-        assert (dimsfb[contfb] == dimsfa[contfa]).all()
+
+        assert (np.allclose(dimsfb[contfb], dimsfa[contfa]))
+
         assert (fa.dim == dimsfa.prod())
         assert (fb.dim == dimsfb.prod())
-=======
-        assert dimsfb[contfb] == dimsfa[contfa]
-
-        assert fa.dim == dimsfa.prod()
-        assert fb.dim == dimsfb.prod()
->>>>>>> c732c181
 
         super().__init__(fa, fb)
 
@@ -42,12 +34,9 @@
         self.list_strides_dimsfb = self.cumprod_array(dimsfb)
 
         self.keepdims = np.concatenate((self.keepdims_a, self.keepdims_b))
-        self.list_strides_keepdim = self.cumprod_array(
-            self.permutation(permute, self.keepdims)
-        )
+        self.list_strides_keepdim = self.cumprod_array(self.permutation(permute, self.keepdims))
 
         self.dim = fa.dim * fb.dim
-<<<<<<< HEAD
         self.dim = int(self.dim / self.contdims.prod() ** 2) if len(contfa) else self.dim
 
         if permute is None:
@@ -56,14 +45,10 @@
             assert (self.permutation(permute, permute) == np.arange(len(self.keepdims))).all()
 
         self.permute = permute
-=======
-        self.dim = int(self.dim / self.contdims.prod() ** 2) if len(contfa) else 1
->>>>>>> c732c181
 
         # loop
         self.loopdim = np.concatenate((self.keepdims, self.contdims_a))
         self.dimloop = self.loopdim.prod()
-<<<<<<< HEAD
         self.number_of_dimloop = len(dimsfa) + len(dimsfb) - len(contfa)
 
         self.ala = np.concatenate((np.arange(0, len(self.keepdims_a)),
@@ -75,29 +60,6 @@
                               np.arange(len(self.keepdims), self.number_of_dimloop)), axis=None).copy()
         self.bli = np.concatenate((self.indices_keepdim_b, contfb), axis=None)
         self.list_indices_b_intot = self.permutation(self.bli, self.bla)
-=======
-        self.number_of_dimloop = len(dimsfa) - len(contfa) + len(dimsfb)
-
-        ala = np.concatenate(
-            (
-                np.arange(0, len(self.keepdims_a)),
-                np.arange(len(self.keepdims), self.number_of_dimloop),
-            ),
-            axis=None,
-        )
-        ali = np.concatenate((self.indices_keepdim_a, contfa), axis=None)
-        self.list_indices_a_intot = self.permutation(ali, ala)
-
-        bla = np.concatenate(
-            (
-                np.arange(len(self.keepdims_a), len(self.keepdims)),
-                np.arange(len(self.keepdims), self.number_of_dimloop),
-            ),
-            axis=None,
-        )
-        bli = np.concatenate((self.indices_keepdim_b, contfb), axis=None)
-        self.list_indices_b_intot = self.permutation(bli, bla)
->>>>>>> c732c181
 
         # Gradient
         self.dimfa_grad = self.permutation(permute, self.keepdims)
@@ -126,13 +88,7 @@
         list_indices_b = inds[:, self.list_indices_b_intot]
         b_indices = (list_indices_b * self.list_strides_dimsfb).sum(axis=1)
 
-<<<<<<< HEAD
         list_indices_keepdim = self.permutation(self.permute, inds[:, :len(self.keepdims)])
-=======
-        list_indices_keepdim = self.permutation(
-            self.permute, inds[:, : len(self.keepdims)]
-        )
->>>>>>> c732c181
         out_indices = (list_indices_keepdim * self.list_strides_keepdim).sum(axis=1)
 
         return out_indices, a_indices, b_indices
@@ -258,15 +214,8 @@
         out_indices, a_indices, b_indices = self.looper(self.loopdim)
         str_code = ""
         for i in range(len(out_indices)):
-<<<<<<< HEAD
             str_code += f"                            " + \
                         f"{out.id}[{out_indices[i]}] += {arg0.id}[{a_indices[i]}] * {arg1.id}[{b_indices[i]}];\n"
-=======
-            str_code += (
-                f"                            "
-                + f"{out.id}[{out_indices[i]}] += {arg0.id}[{a_indices[i]}] * {arg1.id}[{b_indices[i]}];\n"
-            )
->>>>>>> c732c181
 
         return f"""
                     #if C_CONTIGUOUS     // row major
@@ -281,11 +230,7 @@
                 """
 
     def DiffT(self, v, gradin):
-<<<<<<< HEAD
         from keops.python_engine.formulas import Ind
-=======
-        from keops.python_engine.formulas import MatVecMult, VecMatMult
->>>>>>> c732c181
 
         f = self.children[0]
         g = self.children[1]
