--- conflicted
+++ resolved
@@ -4,12 +4,6 @@
 
 set(CMAKE_CXX_STANDARD 14)
 
-<<<<<<< HEAD
-if (CMAKE_CXX_COMPILER_ID MATCHES "Clang")
-  set(CMAKE_CXX_FLAGS "${CMAKE_CXX_FLAGS} -Wall -ferror-limit=2")
-elseif(NOT MSVC)
-  set(CMAKE_CXX_FLAGS "${CMAKE_CXX_FLAGS} -Wall -Wno-unknown-pragmas -fmax-errors=2")
-=======
 if(CMAKE_CXX_COMPILER_ID MATCHES "Clang")
   if(APPLE) 
 	  # Apple built-in clang apparently does not support openmp...
@@ -19,7 +13,6 @@
   endif()
 elseif(NOT MSVC)
   set(CMAKE_CXX_FLAGS "${CMAKE_CXX_FLAGS} -DUSE_OPENMP -fopenmp -Wall -Wno-unknown-pragmas -fmax-errors=2")
->>>>>>> 18794b5b
 endif()
 
 if(MSVC)
