--- conflicted
+++ resolved
@@ -68,11 +68,9 @@
 add_subdirectory(specific)
 
 if(NOT PYTHON_LIB)
-<<<<<<< HEAD
     if ((NOT APPLE) AND (NOT(${CMAKE_VERSION} VERSION_LESS 3.6.0))) # workaround for https://github.com/google/benchmark/issues/603
-=======
->>>>>>> bdc642c5
         add_subdirectory(bench)
         add_subdirectory(test)
         add_subdirectory(sandbox)
+    endif()
 endif()