--- conflicted
+++ resolved
@@ -48,17 +48,10 @@
     ${CMAKE_CURRENT_SOURCE_DIR}/core/link_autodiff.cpp
   )
 
-<<<<<<< HEAD
     target_compile_options(
         ${shared_obj_name} BEFORE
         PRIVATE ${IncludePrefix} ${shared_obj_name}.h
     )
-=======
-  target_compile_options(
-    ${shared_obj_name} BEFORE
-    PRIVATE -include ${shared_obj_name}.h
-  )
->>>>>>> b528d054
 
   # tell Cmake to explicitly add the dependency: keops is recompiled as soon as formula.h changes.
   set_source_files_properties(
@@ -82,15 +75,9 @@
 
 if(NOT (${CMAKE_VERSION} VERSION_LESS 3.6.0)) # workaround for https://github.com/google/benchmark/issues/603
 
-<<<<<<< HEAD
     if(NOT(APPLE) AND NOT(WIN32))
         add_subdirectory(lib/gtest EXCLUDE_FROM_ALL)
         add_subdirectory(test)
-=======
-  if(NOT (APPLE))
-    add_subdirectory(lib/gtest EXCLUDE_FROM_ALL)
-    add_subdirectory(test)
->>>>>>> b528d054
 
     set(BENCHMARK_ENABLE_GTEST_TESTS 0 CACHE INTERNAL "")
 
